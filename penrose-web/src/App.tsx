--- conflicted
+++ resolved
@@ -1,18 +1,12 @@
-import { cleanShapes } from "engine/Evaluator";
-<<<<<<< HEAD
-=======
-import { resample, stepState } from "API";
->>>>>>> 447b218e
-import { step } from "engine/Optimizer";
+import { stepState } from "API";
 import Inspector from "inspector/Inspector";
 import * as React from "react";
 import SplitPane from "react-split-pane";
 import { resampleOne } from "shapes/ShapeDef";
 import ButtonBar from "ui/ButtonBar";
 import Canvas from "ui/Canvas";
-import { collectLabels } from "utils/CollectLabels";
 import Log from "utils/Log";
-import { converged, initial, Resample } from "./packets";
+import { converged, initial } from "./packets";
 import { ConnectionStatus, Protocol } from "./Protocol";
 
 interface ICanvasState {
@@ -57,11 +51,7 @@
       processedInitial: true,
     });
   };
-<<<<<<< HEAD
-  public onCanvasState = async (canvasState: State, _: any) => {
-=======
   public onCanvasState = async (canvasState: State) => {
->>>>>>> 447b218e
     // HACK: this will enable the "animation" that we normally expect
     await new Promise((r) => setTimeout(r, 1));
 
@@ -107,21 +97,11 @@
 
   public resample = async () => {
     const NUM_SAMPLES = 1;
-<<<<<<< HEAD
-    // resampled = true;
-    await this.setState({ processedInitial: false });
-    // this.protocol.sendPacket(Resample(NUM_SAMPLES, this.state.data));
-    // DEBUG: the following is for testing frontend version of resample
-    const oldState = this.state.data;
-    if (oldState) {
-      this.onCanvasState(resampleOne(oldState), undefined);
-=======
     const oldState = this.state.data;
     if (oldState) {
       await this.setState({ processedInitial: false });
       const resampled = await resample(oldState, NUM_SAMPLES);
       this.onCanvasState(resampled);
->>>>>>> 447b218e
     }
   };
 
