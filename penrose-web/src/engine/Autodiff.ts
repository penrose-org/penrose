import * as _ from "lodash";
import { all, fromJust, randList, eqList } from "utils/OtherUtils";
import { settings } from "cluster";
import consola, { LogLevel } from "consola";

const log = consola.create({ level: LogLevel.Warn }).withScope("Optimizer");

// Logging flags
const PRINT_TEST_RESULTS = true;
const DEBUG_ENERGY = false;
const DEBUG_GRADIENT = true;
const DEBUG_GRADIENT_UNIT_TESTS = false;

// Consts
const NUM_SAMPLES = 5; // Number of samples to evaluate gradient tests at
export const EPS_DENOM = 10e-6; // Avoid divide-by-zero in denominator

// Reverse-mode AD
// Implementation adapted from https://rufflewind.com/2016-12-30/reverse-mode-automatic-differentiation and https://github.com/Rufflewind/revad/blob/eb3978b3ccdfa8189f3ff59d1ecee71f51c33fd7/revad.py

// NOTE: VARIABLES ARE MUTATED DURING AD CALCULATION

// ----- Core AD code

/**
 * Make a number into a gradient `VarAD`. Don't use this!
 */
export const gvarOf = (x: number, vname = "", metadata = ""): VarAD =>
  // Grad var, level 1
  variableAD(x, vname, metadata, false);

/**
 * Make a number into a `VarAD`.
 */
export const varOf = (x: number, vname = "", metadata = ""): VarAD =>
  variableAD(x, vname, metadata);

/**
 * Return a new `VarAD` that's a constant.
 */
export const constOf = (x: number): VarAD => variableAD(x, String(x), "const");

export const constOfIf = (x: number | VarAD): VarAD => {
  if (typeof x === "number") {
    return variableAD(x, String(x), "const");
  }

  return x;
};

/**
 * Return the numerical value held in a `VarAD`.
 */
export const numOf = (x: VarAD): number => x.val;

/**
 * Make a number into a `VarAD`.
 */
export const differentiable = (e: number): VarAD => {
  // log.trace("making it differentiable", e);
  return varOf(e);
};

/**
 * Make a number into a `VarAD`. Don't use this!
 */
export const variableAD = (
  x: number,
  vname = "",
  metadata = "",
  isCompNode = true
): VarAD => {
  const opName = vname ? vname : String(x);

  return {
    tag: "custom",
    metadata,
    op: opName,
    isInput: false,
    val: x,
    isCompNode,
    valDone: true,
    parents: [],
    children: [],
    parentsGrad: [],
    childrenGrad: [],
    gradVal: { tag: "Nothing" },
    gradNode: { tag: "Nothing" },
    index: -100,

    debug: false,
    debugInfo: "",

    nodeVisited: false,
    name: "",
  };
};

export const markInput = (v: VarAD, i: number) => {
  v.isInput = true;
  v.index = i;
  return v;
};

const inputVarAD = (x: number, i: number, vname = ""): VarAD => {
  return markInput(variableAD(x), i);
};

// Copies the input numbers and returns a new list of vars marked as inputs
export const makeADInputVars = (xs: number[]): VarAD[] => {
  const xsCopy = [...xs];
  const xsVars = xsCopy.map((x, i) => markInput(variableAD(x), i));
  // Need to mark these so we know what's special when generating the function code
  return xsVars;
};

// This should only be applied to a leaf node
// It moves forward from the leaf in question, then recursively arrives at the seed node (one output parent), caching each gradient value for an intermediate note
// (However, it doesn't calculate gradient for any other leaf nodes, though they do use the cached intermediate values)

//            (ds/ds = 1)
//                s
//               ^ ^
//              /   \
//               ...
//        z1 = ...  z2 = ...
//              ^   ^
//  dz1/dv = ... \ / dz2/dv = ...
//               (v) = ...
//
//  ds/dv = ds/sz1 * dz1/dv + ds/dz2 * dz2/dv + ...
// The recursive parts are ds/dzi (the parents further up)

// grad(v) means ds/dv (s is the single output seed)

const gradADSymbolic = (v: VarAD): VarAD => {
  // Already computed/cached the gradient
  if (v.gradNode.tag === "Just") {
    return v.gradNode.contents;
  }

  // Build subgraph
  let res;
  if (v.parents.length === 0) {
    // node has no parents, so setting grad to 0 (it doesn't influence the output)
    res = gvarOf(0, "0", "no gradient");
  } else {
    // normal reverse-mode AD chain rule
    // The result is built via pointers to subgraphs that are already built in child nodes of the original comp graph
    res = addN(
      v.parents.map((parent) =>
        mul(
          fromJust(parent.sensitivityNode),
          gradADSymbolic(parent.node),
          false
        )
      ),
      false
    );
  }

  // Mark node as done
  v.gradNode = { tag: "Just", contents: res };

  // Result is a gradient
  res.isCompNode = false;

  // Note that it does not return v
  return res;
};

// df/f[x] with finite differences about xi
const gradFiniteDiff = (f: (args: number[]) => number) => {
  return (xs: number[]): number[] => {
    const EPSG = 10e-5;

    // Scalar estimate (in 1D)
    // const dfxi = (f, x) => (f(x + EPSG / 2.) - f(x - EPSG / 2.)) / EPSG;

    const xsDiff = xs.map((e, i) => {
      const xsLeft = [...xs];
      xsLeft[i] = xsLeft[i] - EPSG / 2;
      const xsRight = [...xs];
      xsRight[i] = xsRight[i] + EPSG / 2;
      return (f(xsRight) - f(xsLeft)) / EPSG;
    });

    return xsDiff;
  };
};

const gradAllSymbolic = (energyGraph: VarAD, xsVars: VarAD[]): VarAD[] => {
  energyGraph.gradNode = { tag: "Just", contents: variableAD(1.0) };
  const dxs = xsVars.map(gradADSymbolic); // Computes it per variable, mutating the graph to set cached results and reuse them
  const gradxs = xsVars.map((x: VarAD) => fromJust(x.gradNode));
  return gradxs;
};

// ----- Ops (extensible)
// NOTE: These all update the graph and return new variables that should be used to build the ops
// NOTE: For the resulting var `z`, z's parents and grad are uninitialized
// TODO: Factor out op helper to deal with graph-building boilerplate

// --- Binary ops

//                (+) (z := v + w)     -- parent
//               ^   ^
// dz/dv = 1    /     \    dz/dw = 1   -- sensitivities
//             v       w               -- children

// TODO: Put these in ops dict
// NOTE: The names of these ops matter for opMap, don't change them

// The point of making the sensitivity nodes here is that when the gradient is computed, each child needs to know what its partial derivative was, which depends on its position (e.g. either the first or second arg in x * y has a different sensitivity). This can't be looked up in, say, a dict
// You have to build it inline bc it involves references to the variables

const just = (v: VarAD): MaybeVal<VarAD> => {
  return { tag: "Just", contents: v };
};

const none: MaybeVal<VarAD> = { tag: "Nothing" };

const check = (
  isCompNode: boolean,
  sensitivityNode: VarAD
): MaybeVal<VarAD> => {
  return isCompNode ? just(sensitivityNode) : none;
};

/**
 * Return `v + w`.
 */
export const add = (v: VarAD, w: VarAD, isCompNode = true): VarAD => {
  const z = variableAD(v.val + w.val, "+");
  z.isCompNode = isCompNode;

  if (isCompNode) {
    v.parents.push({ node: z, sensitivityNode: just(gvarOf(1.0)) });
    w.parents.push({ node: z, sensitivityNode: just(gvarOf(1.0)) });

    z.children.push({ node: v, sensitivityNode: just(gvarOf(1.0)) });
    z.children.push({ node: w, sensitivityNode: just(gvarOf(1.0)) });
  } else {
    v.parentsGrad.push({ node: z, sensitivityNode: none });
    w.parentsGrad.push({ node: z, sensitivityNode: none });

    z.childrenGrad.push({ node: v, sensitivityNode: none });
    z.childrenGrad.push({ node: w, sensitivityNode: none });
  }

  return z;
};

/**
 * Return the sum of elements in `xs`.
 */
export const addN = (xs: VarAD[], isCompNode = true): VarAD => {
  // N-way add
  // TODO: Do argument list length checking for other ops generically
  if (xs.length === 0) {
    log.trace("node", xs);
    throw Error("argument list to addN is empty; expected 1+ elements");
  } else if (xs.length === 1) {
    return xs[0];
  } else if (xs.length === 2) {
    return add(xs[0], xs[1], isCompNode);
  } else {
    const z = variableAD(_.sum(_.map(xs, (x) => x.val)), "+ list");
    z.isCompNode = isCompNode;

    if (isCompNode) {
      for (const x of xs) {
        x.parents.push({ node: z, sensitivityNode: just(gvarOf(1.0)) });
        z.children.push({ node: x, sensitivityNode: just(gvarOf(1.0)) });
      }
    } else {
      for (const x of xs) {
        x.parentsGrad.push({ node: z, sensitivityNode: none });
        z.childrenGrad.push({ node: x, sensitivityNode: none });
      }
    }

    return z;
  }
};

/**
 * Return `v * w`.
 */
export const mul = (v: VarAD, w: VarAD, isCompNode = true): VarAD => {
  const z = variableAD(v.val * w.val, "*");
  z.isCompNode = isCompNode;

  if (isCompNode) {
    v.parents.push({ node: z, sensitivityNode: just(w) });
    w.parents.push({ node: z, sensitivityNode: just(v) });

    z.children.push({ node: v, sensitivityNode: just(w) });
    z.children.push({ node: w, sensitivityNode: just(v) });
  } else {
    v.parentsGrad.push({ node: z, sensitivityNode: none });
    w.parentsGrad.push({ node: z, sensitivityNode: none });

    z.childrenGrad.push({ node: v, sensitivityNode: none });
    z.childrenGrad.push({ node: w, sensitivityNode: none });
  }

  return z;
};

/**
 * Return `v - w`.
 */
export const sub = (v: VarAD, w: VarAD, isCompNode = true): VarAD => {
  const z = variableAD(v.val - w.val, "-");
  z.isCompNode = isCompNode;

  if (isCompNode) {
    v.parents.push({ node: z, sensitivityNode: just(gvarOf(1.0)) });
    w.parents.push({ node: z, sensitivityNode: just(gvarOf(-1.0)) });

    z.children.push({ node: v, sensitivityNode: just(gvarOf(1.0)) });
    z.children.push({ node: w, sensitivityNode: just(gvarOf(-1.0)) });
  } else {
    v.parentsGrad.push({ node: z, sensitivityNode: none });
    w.parentsGrad.push({ node: z, sensitivityNode: none });

    z.childrenGrad.push({ node: v, sensitivityNode: none });
    z.childrenGrad.push({ node: w, sensitivityNode: none });
  }

  return z;
};

/**
 * Return `v / w`.
 */
export const div = (v: VarAD, w: VarAD, isCompNode = true): VarAD => {
  if (Math.abs(w.val) < 10e-10) {
    throw Error("divide by zero");
  }

  const z = variableAD(v.val / w.val, "/");
  z.isCompNode = isCompNode;

  // grad(v/w) = [1/w, -v/w^2]
  if (isCompNode) {
    const vnode = just(div(gvarOf(1.0), w, false));
    const w0node = squared(w, false);
    // const w1node = max(epsdg, w0node, false); // TODO: Why does this make it get stuck? w1node is not even used
    const wnode = just(neg(div(v, w0node, false), false));

    v.parents.push({ node: z, sensitivityNode: vnode });
    w.parents.push({ node: z, sensitivityNode: wnode });

    z.children.push({ node: v, sensitivityNode: vnode });
    z.children.push({ node: w, sensitivityNode: wnode });
  } else {
    v.parentsGrad.push({ node: z, sensitivityNode: none });
    w.parentsGrad.push({ node: z, sensitivityNode: none });

    z.childrenGrad.push({ node: v, sensitivityNode: none });
    z.childrenGrad.push({ node: w, sensitivityNode: none });
  }

  return z;
};

/**
 * Return `max(v, w)`.
 */
export const max = (v: VarAD, w: VarAD, isCompNode = true): VarAD => {
  const z = variableAD(Math.max(v.val, w.val), "max");
  z.isCompNode = isCompNode;

  // const vFn = (arg: "unit"): number => v.val > w.val ? 1.0 : 0.0;
  // const wFn = (arg: "unit"): number => v.val > w.val ? 0.0 : 1.0;

  const cond = gt(v, w, false);

  const vNode = ifCond(cond, gvarOf(1.0), gvarOf(0.0), false);
  const wNode = ifCond(cond, gvarOf(0.0), gvarOf(1.0), false);
  // NOTE: this adds a conditional to the computational graph itself, so the sensitivities change based on the input values
  // Note also the closure attached to each sensitivityFn, which has references to v and w (which have references to their values)

  if (isCompNode) {
    v.parents.push({ node: z, sensitivityNode: just(vNode) });
    w.parents.push({ node: z, sensitivityNode: just(wNode) });

    z.children.push({ node: v, sensitivityNode: just(vNode) });
    z.children.push({ node: w, sensitivityNode: just(wNode) });
  } else {
    v.parentsGrad.push({ node: z, sensitivityNode: none });
    w.parentsGrad.push({ node: z, sensitivityNode: none });

    z.childrenGrad.push({ node: v, sensitivityNode: none });
    z.childrenGrad.push({ node: w, sensitivityNode: none });
  }

  return z;
};

/**
 * Return `min(v, w)`.
 */
export const min = (v: VarAD, w: VarAD, isCompNode = true): VarAD => {
  const z = variableAD(Math.min(v.val, w.val), "min");
  z.isCompNode = isCompNode;

  // const vFn = (arg: "unit"): number =< v.val < w.val ? 1.0 : 0.0;
  // const wFn = (arg: "unit"): number =< v.val < w.val ? 0.0 : 1.0;

  const vNode = ifCond(lt(v, w, false), gvarOf(1.0), gvarOf(0.0), false);
  const wNode = ifCond(lt(v, w, false), gvarOf(0.0), gvarOf(1.0), false);
  // NOTE: this adds a conditional to the computational graph itself, so the sensitivities change based on the input values
  // Note also the closure attached to each sensitivityFn, which has references to v and w (which have references to their values)

  if (isCompNode) {
    v.parents.push({ node: z, sensitivityNode: just(vNode) });
    w.parents.push({ node: z, sensitivityNode: just(wNode) });

    z.children.push({ node: v, sensitivityNode: just(vNode) });
    z.children.push({ node: w, sensitivityNode: just(wNode) });
  } else {
    v.parentsGrad.push({ node: z, sensitivityNode: none });
    w.parentsGrad.push({ node: z, sensitivityNode: none });

    z.childrenGrad.push({ node: v, sensitivityNode: none });
    z.childrenGrad.push({ node: w, sensitivityNode: none });
  }

  return z;
};

// --- Unary ops

/**
 * Return `sin(v)`.
 */
export const sin = (v: VarAD, isCompNode = true): VarAD => {
  const z = variableAD(Math.sin(v.val), "sin");
  z.isCompNode = isCompNode;

  if (isCompNode) {
    const node = just(cos(v, false));
    v.parents.push({ node: z, sensitivityNode: node });

    z.children.push({ node: v, sensitivityNode: node });
  } else {
    v.parentsGrad.push({ node: z, sensitivityNode: none });

    z.childrenGrad.push({ node: v, sensitivityNode: none });
  }

  return z;
};

/**
 * Return `cos(v)`.
 */
export const cos = (v: VarAD, isCompNode = true): VarAD => {
  const z = variableAD(Math.cos(v.val), "cos");
  z.isCompNode = isCompNode;

  if (isCompNode) {
    const node = just(neg(sin(v, false), false));
    v.parents.push({ node: z, sensitivityNode: node });

    z.children.push({ node: v, sensitivityNode: node });
  } else {
    v.parentsGrad.push({ node: z, sensitivityNode: none });

    z.childrenGrad.push({ node: v, sensitivityNode: none });
  }

  return z;
};

/**
 * Return `-v`.
 */
export const neg = (v: VarAD, isCompNode = true): VarAD => {
  const z = variableAD(-v.val, "- (unary)");
  z.isCompNode = isCompNode;

  if (isCompNode) {
    v.parents.push({ node: z, sensitivityNode: just(gvarOf(-1.0)) });

    z.children.push({ node: v, sensitivityNode: just(gvarOf(-1.0)) });
  } else {
    v.parentsGrad.push({ node: z, sensitivityNode: none });

    z.childrenGrad.push({ node: v, sensitivityNode: none });
  }

  return z;
};

/**
 * Return `v * v`.
 */
export const squared = (v: VarAD, isCompNode = true): VarAD => {
  const z = variableAD(v.val * v.val, "squared");
  z.isCompNode = isCompNode;

  if (isCompNode) {
    const node = just(mul(gvarOf(2.0), v, false));
    v.parents.push({ node: z, sensitivityNode: node });

    z.children.push({ node: v, sensitivityNode: node });
  } else {
    v.parentsGrad.push({ node: z, sensitivityNode: none });

    z.childrenGrad.push({ node: v, sensitivityNode: none });
  }

  return z;
};

/**
 * Return `sqrt(v)`.
 */
export const sqrt = (v: VarAD, isCompNode = true): VarAD => {
  // NOTE: Watch out for negative numbers in sqrt
  // NOTE: Watch out for divide by zero in 1 / [2 sqrt(x)]
  const z = variableAD(Math.sqrt(v.val), "sqrt");
  z.isCompNode = isCompNode;

  const dzDv = (arg: "unit"): number => {
    if (v.val < 0) {
      log.trace(`negative arg ${v.val} in sqrt`);
    }
    return 1.0 / (2.0 * Math.sqrt(Math.max(0, v.val) + EPS_DENOM));
  };

  // TODO: How to do the checks in this graph? I guess sqrt should have a special evaluation/gradient rule?

  // It's important to only construct gradNode if this is a compnode, otherwise it will make recursive calls to the function ops and blow the stack
  if (isCompNode) {
    const gradNode = div(
      gvarOf(1.0),
      mul(gvarOf(2.0), max(gvarOf(0.0), sqrt(v, false), false), false),
      false
    );
    v.parents.push({ node: z, sensitivityNode: just(gradNode) });
    z.children.push({ node: v, sensitivityNode: just(gradNode) });
  } else {
    v.parentsGrad.push({ node: z, sensitivityNode: none });
    z.childrenGrad.push({ node: v, sensitivityNode: none });
  }

  return z;
};

/**
 * Return `1 / v`.
 */
export const inverse = (v: VarAD, isCompNode = true): VarAD => {
  // TODO: Avoid numerical instability
  const z = variableAD(1 / (v.val + EPS_DENOM), "inverse");
  z.isCompNode = isCompNode;

  // -1/(x^2 + epsilon) -- This takes care of the divide-by-zero gradient problem
  if (isCompNode) {
    const node = just(
      neg(
        inverse(add(squared(v, false), gvarOf(EPS_DENOM), false), false),
        false
      )
    );
    v.parents.push({ node: z, sensitivityNode: node });

    z.children.push({ node: v, sensitivityNode: node });
  } else {
    v.parentsGrad.push({ node: z, sensitivityNode: none });

    z.childrenGrad.push({ node: v, sensitivityNode: none });
  }

  return z;
};

/**
 * Return `|v|`.
 */
export const absVal = (v: VarAD, isCompNode = true): VarAD => {
  const z = variableAD(Math.abs(v.val), "abs");
  z.isCompNode = isCompNode;

  if (isCompNode) {
    // x / (|x| + epsilon)
    const node = just(
      div(v, add(absVal(v, false), gvarOf(EPS_DENOM), false), false)
    );
    v.parents.push({ node: z, sensitivityNode: node });

    z.children.push({ node: v, sensitivityNode: node });
  } else {
    v.parentsGrad.push({ node: z, sensitivityNode: none });

    z.childrenGrad.push({ node: v, sensitivityNode: none });
  }

  return z;
};
// ------- Discontinuous / noGrad ops

/**
 * Return a variable with no gradient.
 */
const noGrad: VarAD = gvarOf(1.0, "noGrad");

/**
 * Return a conditional `v > w`.
 */
export const gt = (v: VarAD, w: VarAD, isCompNode = true): VarAD => {
  // returns a boolean, which is converted to number

  const z = variableAD(v.val > w.val ? 1.0 : 0.0, "gt");
  z.isCompNode = isCompNode;

  if (isCompNode) {
    z.children.push({ node: v, sensitivityNode: just(noGrad) });
    z.children.push({ node: w, sensitivityNode: just(noGrad) });

    v.parents.push({ node: z, sensitivityNode: just(noGrad) });
    w.parents.push({ node: z, sensitivityNode: just(noGrad) });
  } else {
    z.childrenGrad.push({ node: v, sensitivityNode: none });
    z.childrenGrad.push({ node: w, sensitivityNode: none });

    v.parentsGrad.push({ node: z, sensitivityNode: none });
    w.parentsGrad.push({ node: z, sensitivityNode: none });
  }

  return z;
};

/**
 * Return a conditional `v < w`.
 */
export const lt = (v: VarAD, w: VarAD, isCompNode = true): VarAD => {
  // returns a boolean, which is converted to number
  const z = variableAD(v.val < w.val ? 1.0 : 0.0, "lt");
  z.isCompNode = isCompNode;

  if (isCompNode) {
    z.children.push({ node: v, sensitivityNode: just(noGrad) });
    z.children.push({ node: w, sensitivityNode: just(noGrad) });

    v.parents.push({ node: z, sensitivityNode: just(noGrad) });
    w.parents.push({ node: z, sensitivityNode: just(noGrad) });
  } else {
    z.childrenGrad.push({ node: v, sensitivityNode: none });
    z.childrenGrad.push({ node: w, sensitivityNode: none });

    v.parentsGrad.push({ node: z, sensitivityNode: none });
    w.parentsGrad.push({ node: z, sensitivityNode: none });
  }

  return z;
};

/**
 * Return a conditional `if(cond) then v else w`.
 */
export const ifCond = (
  cond: VarAD,
  v: VarAD,
  w: VarAD,
  isCompNode = true
): VarAD => {
  // When the computation graph is evaluated, depending on whether cond is nonnegative, either v or w is evaluated (and returned?)

  const z = variableAD(0.0, "ifCond"); // No value?
  z.isCompNode = isCompNode;

  if (isCompNode) {
    z.children.push({ node: cond, sensitivityNode: just(noGrad) });
    z.children.push({ node: v, sensitivityNode: just(noGrad) });
    z.children.push({ node: w, sensitivityNode: just(noGrad) });

    cond.parents.push({ node: z, sensitivityNode: just(noGrad) });
    v.parents.push({ node: z, sensitivityNode: just(noGrad) });
    w.parents.push({ node: z, sensitivityNode: just(noGrad) });
  } else {
    z.childrenGrad.push({ node: cond, sensitivityNode: none });
    z.childrenGrad.push({ node: v, sensitivityNode: none });
    z.childrenGrad.push({ node: w, sensitivityNode: none });

    cond.parentsGrad.push({ node: z, sensitivityNode: none });
    v.parentsGrad.push({ node: z, sensitivityNode: none });
    w.parentsGrad.push({ node: z, sensitivityNode: none });
  }

  return z;
};

// ------------ Meta / debug ops

/**
 * Mutates a node `v` to store log info. Dumps node value (during evaluation) to the console. You must use the node that `debug` returns, otherwise the debug information will not appear.
 * For more documentation on how to use this function, see the Penrose wiki page.
 */
export const debug = (v: VarAD, debugInfo = "no additional info"): VarAD => {
  v.debug = true;
  v.debugInfo = debugInfo;
  return v;
};

const opMap = {
  "+": {
    fn: (x: number, y: number): number => x + y,
    gradGraph: variableAD(1.0),
  },
  "+ list": {
    fn: (xs: number[]): number => _.sum(xs),
    gradGraph: variableAD(1.0),
  },
  "*": {
    fn: (x: number, y: number): number => x * y,
  },
  "-": {
    fn: (x: number, y: number): number => x - y,
  },
  "/": {
    fn: (x: number, y: number): number => x / y,
  },
  max: {
    fn: (x: number, y: number): number => Math.max(x, y),
  },
  min: {
    fn: (x: number, y: number): number => Math.min(x, y),
  },
  sin: {
    fn: (x: number): number => Math.sin(x),
  },
  cos: {
    fn: (x: number): number => Math.cos(x),
  },
  "- (unary)": {
    fn: (x: number): number => -x,
  },
  squared: {
    fn: (x: number): number => x * x,
  },
  sqrt: {
    fn: (x: number): number => {
      if (x < 0) {
        log.trace(`negative arg ${x} in sqrt`);
      }
      return Math.sqrt(Math.max(0, x));
    },
  },
  inverse: {
    fn: (x: number): number => {
      return 1 / (x + EPS_DENOM);
    },
  },
  abs: {
    fn: (x: number): number => {
      return x / Math.abs(x + EPS_DENOM);
    },
  },
  // Note that these functions treat booleans as numbers: 1.0 = True, 0.0 = False
  gt: {
    fn: (x: number, y: number): number => (x > y ? 1.0 : 0.0),
  },
  lt: {
    fn: (x: number, y: number): number => (x < y ? 1.0 : 0.0),
  },
  ifCond: {
    fn: (cond: number, x: number, y: number): number => (cond > 0.0 ? x : y),
  },
};

// Useful constants

export const zero: VarAD = constOf(0);

// to prevent 1/0 (infinity). put it in the denominator
export const epsd: VarAD = constOf(10e-10);

// Useful grad constants
// TODO -- But it seems to be bad to use them...

export const zeroG: VarAD = gvarOf(0.0);

export const oneG: VarAD = gvarOf(1.0);

export const negoneG: VarAD = gvarOf(1.0);

export const epsdg: VarAD = gvarOf(10e-10);

// ----------------- Other ops

/**
 * Some vector operations that can be used on `VarAD`.
 */
export const ops = {
  // Note that these ops MUST use the custom var ops for grads
  // Note that these ops are hardcoded to assume they are not applied to grad nodes

  /**
   * Return the norm of the 2-vector `[c1, c2]`.
   */
  norm: (c1: VarAD, c2: VarAD) => ops.vnorm([c1, c2]),

  /**
   * Return the Euclidean distance between scalars `c1, c2`.
   */
  dist: (c1: VarAD, c2: VarAD) => ops.vnorm([c1, c2]),

  /**
   * Return the sum of vectors `v1, v2.
   */
  vadd: (v1: VarAD[], v2: VarAD[]): VarAD[] => {
    if (v1.length !== v2.length) {
      throw Error("expected vectors of same length");
    }

    const res = _.zipWith(v1, v2, add);
    return res;
  },

  /**
   * Return the difference of vectors `v1, v2.
   */
  vsub: (v1: VarAD[], v2: VarAD[]): VarAD[] => {
    if (v1.length !== v2.length) {
      throw Error("expected vectors of same length");
    }

    const res = _.zipWith(v1, v2, sub);
    return res;
  },

  /**
   * Return the Euclidean norm squared of vector `v`.
   */
  vnormsq: (v: VarAD[]): VarAD => {
    const res = v.map((e) => squared(e));
    return _.reduce(res, (x, y) => add(x, y, true), variableAD(0.0)); // TODO: Will this one (var(0)) have its memory freed?
    // Note (performance): the use of 0 adds an extra +0 to the comp graph, but lets us prevent undefined if the list is empty
  },

  /**
   * Return the Euclidean norm of vector `v`.
   */
  vnorm: (v: VarAD[]): VarAD => {
    const res = ops.vnormsq(v);
    return sqrt(res);
  },

  /**
   * Return the vector `v` scaled by scalar `c`.
   */
  vmul: (c: VarAD, v: VarAD[]): VarAD[] => {
    return v.map((e) => mul(c, e));
  },

  /**
   * Return the vector `v`, scaled by `-1`.
   */
  vneg: (v: VarAD[]): VarAD[] => {
    return ops.vmul(constOf(-1.0), v);
  },

  /**
   * Return the vector `v` divided by scalar `c`.
   */
  vdiv: (v: VarAD[], c: VarAD): VarAD[] => {
    return v.map((e) => div(e, c));
  },

  /**
   * Return the vector `v`, normalized.
   */
  vnormalize: (v: VarAD[]): VarAD[] => {
    const vsize = add(ops.vnorm(v), varOf(EPS_DENOM));
    return ops.vdiv(v, vsize);
  },

  /**
   * Return the Euclidean distance between vectors `v` and `w`.
   */
  vdist: (v: VarAD[], w: VarAD[]): VarAD => {
    if (v.length !== w.length) {
      throw Error("expected vectors of same length");
    }

    return ops.vnorm(ops.vsub(v, w));
  },

<<<<<<< HEAD
  /**
   * Return the Euclidean distance squared between vectors `v` and `w`.
   */
  vdistsq:
    (v: VarAD[], w: VarAD[]): VarAD => {
      if (v.length !== w.length) { throw Error("expected vectors of same length"); }
=======
  vdistsq: (v: VarAD[], w: VarAD[]): VarAD => {
    if (v.length !== w.length) {
      throw Error("expected vectors of same length");
    }
>>>>>>> 586ce517

    return ops.vnormsq(ops.vsub(v, w));
  },

  /**
   * Return the dot product of vectors `v1, v2`.
   * Note: if you want to compute a norm squared, use `vnormsq` instead, it generates a smaller computational graph
   */
  vdot: (v1: VarAD[], v2: VarAD[]): VarAD => {
    if (v1.length !== v2.length) {
      throw Error("expected vectors of same length");
    }

    const res = _.zipWith(v1, v2, mul);
    return _.reduce(res, (x, y) => add(x, y, true), variableAD(0.0));
  },

  /**
   * Return the sum of elements in vector `v`.
   */
  vsum: (v: VarAD[]): VarAD => {
    return _.reduce(v, (x, y) => add(x, y, true), variableAD(0.0));
  },

  /**
   * Return `v + c * u`.
   */
  vmove: (v: VarAD[], c: VarAD, u: VarAD[]) => {
    return ops.vadd(v, ops.vmul(c, u));
  },
};

export const fns = {
  /**
   * Return the penalty `max(x, 0)`.
   */
  toPenalty: (x: VarAD): VarAD => {
    return squared(max(x, variableAD(0.0)));
  },

  /**
   * Return the center of a shape.
   */
  center: (props: any): VarAD[] => {
    return props.center.contents;
  },
};

// ----- Codegen

// Traverses the computational graph of ops obtained by interpreting the energy function, and generates code corresponding to just the ops (in plain js), which is then turned into an evaluable js function via the Function constructor

// Example of constructing an n-ary function by calling the Function constructor: https://developer.mozilla.org/en-US/docs/Web/JavaScript/Reference/Global_Objects/Function/Function

// const args = ["x0", "x1", "x2"];
// const inputs = [0, 1, 2];
// const f = new Function(...args, 'return x0 + x1 + x2');
// log.trace(f(...inputs));

// (Returns `3`)

// Wrapper since energy only has one output

const noWeight: MaybeVal<VarAD> = { tag: "Nothing" };

const genEnergyFn = (xs: VarAD[], z: IVarAD, weight: MaybeVal<VarAD>): any =>
  genCode(xs, [z], "energy", weight);

// Generate code for multi-output function, given its computational graph and a setting for its outputs
// NOTE: Generates a function that expects inputs to be passed in the same order as here, and the inputs should be sorted by their index
// NOTE: Modifies the input computational graph `outputs` to set and clear visited nodes
const genCode = (
  inputs: VarAD[],
  outputs: IVarAD[],
  setting: string,
  weightNode: MaybeVal<VarAD>
): any => {
  let counter = 0;
  let progInputs: string[] = [];
  let progStmts: string[] = [];
  let progOutputs: string[] = [];

  log.trace(
    "genCode inputs, outputs, weightNode, setting",
    inputs,
    outputs,
    weightNode,
    setting
  );

  let inputsNew;
  log.trace("has weight?", weightNode.tag === "Just");
  if (weightNode.tag === "Nothing") {
    inputsNew = inputs;
  } else {
    inputsNew = [weightNode.contents].concat(inputs);
  }

  // Just traverse + name the inputs first (they have no children, so the traversal stops there), then work backward from the outputs
  // The inputs are the EP weight + original xsVars (if it's energy) or just the xsVars (if it's gradient)
  for (const x of inputsNew) {
    const res = traverseGraph(counter, x, setting);

    if (res.inputs.length !== 1) {
      throw Error("expected one input from an input var traversal");
    }
    progInputs = progInputs.concat(res.inputs.map((e: any) => e.name));
    progStmts = progStmts.concat(res.prog);
    progOutputs = progOutputs.concat(res.output);

    // For any code generated for the next output, start on fresh index
    counter = res.counter + 1;
  }

  // For each output, traverse the graph and combine the results sequentially
  for (const z of outputs) {
    const res = traverseGraph(counter, z, setting);
    progStmts = progStmts.concat(res.prog);
    progOutputs = progOutputs.concat(res.output);

    // For any code generated for the next output, start on fresh index
    counter = res.counter + 1;

    // log.trace("output node traversed", z);
    // log.trace("res stmts", res.prog);
    // log.trace("res output", res.output);
  }

  let returnStmt: string = "";

  if (setting === "energy") {
    // Return single scalar
    if (!progOutputs || !progOutputs[0]) {
      throw Error("not enough energy outputs -- need exactly 1");
    }
    returnStmt = `return ${progOutputs[0]};`;
  } else if (setting === "grad") {
    // Return list of scalars
    const outputNamesStr = progOutputs.join(", ");
    returnStmt = `return [${outputNamesStr}];`;
  }

  const progStr = progStmts.concat([returnStmt]).join("\n");
  log.trace("progInputs", "progStr", progInputs, progStr);

  const f = new Function(...progInputs, progStr);
  log.trace("generated f\n", f);

  let g;
  if (weightNode.tag === "Nothing") {
    // So you can call the function without spread
    // hasWeight is for "normal" functions that aren't wrapped in the EP cycle (such as the symbolic gradient unit tests)
    g = (xs: number[]) => f(...xs);
  } else {
    // Curry the function so it can be partially applied with the EP weight later, without regenerating the function
    g = (weight: number[]) => {
      return (xs: number[]) => {
        const xs2 = [weight].concat(xs);
        return f(...xs2);
      };
    };
  }
  log.trace("overall function generated (g):", g);

  for (const x of inputsNew) {
    clearVisitedNodesInput(x);
  }

  for (const z of outputs) {
    clearVisitedNodesOutput(z);
  }

  return g;
};

// NOTE: Mutates z to store that the node was visited, and what its name is
// `i` is the counter, the initial parameter for generating var names
// `i` starts with 0 for the frst call, children name themselves with the passed-in index (so you know the child's name) and pass their counter back up. Parents do the work of incrementing
const traverseGraph = (i: number, z: IVarAD, setting: string): any => {
  const c = "x"; // Base character for var names
  const childType = z.isCompNode ? "children" : "childrenGrad";

  // If this node was already visited, return its name (cached), and counter should not increment
  if (z.nodeVisited) {
    return {
      counter: i,
      prog: [],
      inputs: [],
      output: [],
      references: [z.name],
    };
  }

  // Parents do the work of incrementing
  if (z[childType].length === 0) {
    const leafName = c + String(i);

    // Mark node as visited, with its name as reference for its computed/cached value
    z.nodeVisited = true;
    z.name = leafName;

    // Distinguish between inputs and constants
    if (z.isInput) {
      // Just return self name for function binding
      return {
        counter: i,
        prog: [],
        inputs: [{ name: leafName, index: z.index }],
        output: [],
        references: [],
      };
    }

    let stmts = [];
    let stmt;
    // Otherwise bind const in body
    if (z.op === "noGrad") {
      stmt = `const ${leafName} = 1.0;`;
    } else {
      stmt = `const ${leafName} = ${z.op};`;
    }

    stmts.push(stmt);

    if (z.debug) {
      const stmt2 = `console.log("${z.debugInfo} (var ${leafName}) | value: ", ${leafName}, "during ${setting} evaluation");`;
      stmts.push(stmt2);
    }

    return {
      counter: i,
      prog: stmts,
      inputs: [],
      output: leafName,
      references: [],
    };
  } else if (z[childType].length === 1) {
    // Unary op
    // debugger;

    const child = z[childType][0].node;
    const res = traverseGraph(i, child, setting);

    let childName;
    let parCounter;
    if (res.references[0]) {
      // Just refer to child if the node was already visited
      // And don't increment counter, since we just looked up a reference, didn't make a new child node
      childName = res.references[0];
      parCounter = res.counter;
    } else {
      childName = c + String(res.counter);
      parCounter = res.counter + 1;
    }

    const parName = c + String(parCounter);

    // Mark node as visited with name as reference
    z.nodeVisited = true;
    z.name = parName;

    const op = z.op;

    let stmts = [];
    let stmt;

    if (z.op === "squared") {
      stmt = `const ${parName} = ${childName} * ${childName};`;
    } else if (z.op === "sqrt") {
      stmt = `const ${parName} = Math.sqrt(${childName});`;
    } else if (z.op === "sin") {
      stmt = `const ${parName} = Math.sin(${childName});`;
    } else if (z.op === "cos") {
      stmt = `const ${parName} = Math.cos(${childName});`;
    } else if (z.op === "+ list") {
      // TODO: Get rid of unary +
      stmt = `const ${parName} = ${childName};`;
    } else if (z.op === "inverse") {
      stmt = `const ${parName} = 1.0 / (${childName} + ${EPS_DENOM});`;
    } else if (z.op === "- (unary)") {
      stmt = `const ${parName} = -${childName};`;
    } else if (z.op === "abs") {
      stmt = `const ${parName} = Math.abs(${childName});`;
    } else {
      stmt = `const ${parName} = (${op})(${childName});`;
    }

    stmts.push(stmt);

    if (z.debug) {
      const stmt2 = `console.log("${z.debugInfo} (var ${parName}) | value: ", ${parName}, "during ${setting} evaluation");`;
      stmts.push(stmt2);
    }

    return {
      counter: parCounter,
      prog: res.prog.concat(stmts),
      inputs: res.inputs,
      output: parName,
      references: [],
    };
  } else if (z[childType].length === 2) {
    // Binary op
    // TODO: refactor repeated code below into the for loop as in ternary
    const child0 = z[childType][0].node;
    const child1 = z[childType][1].node;

    const res0 = traverseGraph(i, child0, setting);
    let childName0;
    let nextCounter;
    if (res0.references[0]) {
      childName0 = res0.references[0];
      nextCounter = res0.counter;
    } else {
      childName0 = c + String(res0.counter);
      nextCounter = res0.counter + 1;
    }

    const res1 = traverseGraph(nextCounter, child1, setting);
    let childName1;
    let parCounter;
    if (res1.references[0]) {
      // Just refer to child if the node was already visited
      childName1 = res1.references[0];
      parCounter = res1.counter;
    } else {
      childName1 = c + String(res1.counter);
      parCounter = res1.counter + 1;
    }

    const parName = c + String(parCounter);

    // Mark node as visited with name as reference
    z.nodeVisited = true;
    z.name = parName;

    const op = z.op;
    let stmts = [];
    let stmt;
    if (op === "max") {
      stmt = `const ${parName} = Math.max(${childName0}, ${childName1});`;
    } else if (op === "min") {
      stmt = `const ${parName} = Math.min(${childName0}, ${childName1});`;
    } else if (z.op === "gt") {
      stmt = `const ${parName} = ${childName0} > ${childName1};`;
    } else if (z.op === "lt") {
      stmt = `const ${parName} = ${childName0} < ${childName1};`;
    } else if (z.op === "+ list") {
      stmt = `const ${parName} = ${childName0} + ${childName1};`;
    } else if (z.op === "div") {
      stmt = `const ${parName} = ${childName0} / (${childName1} + ${EPS_DENOM});`;
    } else {
      stmt = `const ${parName} = ${childName0} ${op} ${childName1};`;
    }

    stmts.push(stmt);

    if (z.debug) {
      const stmt2 = `console.log("${z.debugInfo} (var ${parName}) | value: ", ${parName}, "during ${setting} evaluation");`;
      stmts.push(stmt2);
    }

    // Array efficiency?
    return {
      counter: parCounter,
      prog: res0.prog.concat(res1.prog).concat(stmts),
      inputs: res0.inputs.concat(res1.inputs),
      output: parName,
      references: [],
    };
  } else {
    // N-ary node
    const childNodes = z[childType].map((e) => e.node);

    const childNames = [];
    let prog: string[] = [];
    let inputs: string[] = [];
    let counter = i;

    // Evaluate each child and get its generated code, inputs, and name first
    for (const childNode of childNodes) {
      const res = traverseGraph(counter, childNode, setting);
      prog = prog.concat(res.prog);
      inputs = inputs.concat(res.inputs);

      // Child was already visited; don't generate code again, just a reference
      if (res.references[0]) {
        childNames.push(res.references[0]);
        counter = res.counter;
      } else {
        childNames.push(c + String(res.counter));
        counter = res.counter + 1;
      }
    }

    const parName = c + String(counter);

    // Mark node as visited with name as reference
    // TODO: factor out these 2 lines from all cases
    z.nodeVisited = true;
    z.name = parName;

    const op = z.op;
    let stmts = [];
    let stmt;

    // Deals with ifCond nodes (ternary)
    // (eval c; eval d; eval e; const xNUM = c ? d : e;)
    // codegen doesn't short-circuit -- it generates code for both branches of the `if` first

    if (op === "ifCond") {
      if (childNames.length !== 3) {
        log.trace("args", childNames);
        throw Error("expected three args to if cond");
      }

      stmt = `const ${parName} = ${childNames[0]} ? ${childNames[1]} : ${childNames[2]};`;
    } else if (op === "+ list") {
      const childList = "[".concat(childNames.join(", ")).concat("]");
      stmt = `const ${parName} = ${childList}.reduce((x, y) => x + y);`;
    } else {
      log.trace("node", z, z.op);
      throw Error("unknown n-ary operation");
    }

    stmts.push(stmt);

    // TODO: Factor out this code, which is repeated 3 times
    if (z.debug) {
      const stmt2 = `console.log("${z.debugInfo} (var ${parName}) | value: ", ${parName}, "during ${setting} evaluation");`;
      stmts.push(stmt2);
    }

    return {
      counter,
      prog: prog.concat(stmts),
      inputs,
      output: parName,
      references: [],
    };
  }
};

// Use this function after synthesizing an energy function, if you want to synthesize the gradient as well, since they both rely on mutating the computational graph to mark the visited nodes and their generated names
// Top-down
const clearVisitedNodesOutput = (z: VarAD) => {
  z.nodeVisited = false;
  // z.name = "";
  z.children.forEach((e) => clearVisitedNodesOutput(e.node));
  z.childrenGrad.forEach((e) => clearVisitedNodesOutput(e.node));
  // NOTE: This does NOT clear it for z.childrenGrad
};

// Bottom-up
const clearVisitedNodesInput = (x: VarAD) => {
  x.nodeVisited = false;
  // x.name = "";
  x.parents.forEach((e) => clearVisitedNodesInput(e.node));
  x.parentsGrad.forEach((e) => clearVisitedNodesInput(e.node));
};

// Mutates z (top node) to clear all vals and gradients of its children
// NOTE that this will zero all the nodes in the graph, including the leaves (such as the stepEP parameters)
const clearGraphTopDown = (z: VarAD) => {
  z.val = 0;
  z.valDone = false; // This is necessary so we can cache energy values in comp graph
  z.gradVal = { tag: "Nothing" };
  z.children.forEach((e) => clearGraphTopDown(e.node));
};

const clearGraphBottomUp = (xs: VarAD[]) => {
  xs.forEach((x) => {
    x.val = 0;
    x.valDone = false; // This is necessary so we can cache energy values in comp graph
    x.gradVal = { tag: "Nothing" };
    clearGraphBottomUp(x.parents.map((p) => p.node));
  });
};

// Mutates xsVars (leaf nodes) to set their values to the inputs in xs (and name them accordingly by value)
// NOTE: the xsVars should already have been set as inputs via makeAdInputVars
// NOTE: implicitly, the orders of the values need to match the order of variables
const setInputs = (xsVars: VarAD[], xs: number[]) => {
  xsVars.forEach((v, i) => {
    const val = xs[i];
    v.val = val;
    v.op = String(val);
  });
};

// Mutates graph (defined by z, the head) to evaluate the comp graph from top down, setting all values in children (intermediate node). Returns energy.
// We have to do this in the graph, not the compiled energy, because we need the values of the intermediate nodes to compute the gradient.
// NOTE: This function is basically unused in our system; it's just for demonstration, to show how the computational graph can be dynamically evaluated. In practice, though, we compile the graph into code and run that.

const evalEnergyOnGraph = (z: VarAD) => {
  // Catch leaf nodes first, or nodes whose values have already been computed and set
  // TODO: Make this code more generic/neater over the # children
  if (z.valDone || !z.children || !z.children.length) {
    if (DEBUG_ENERGY) {
      log.trace("z.result", z.val);
    }
    return z.val;
  }

  const zFn = opMap[z.op].fn;

  // TODO: Fix how leaf nodes are stored as numbers, not strings (for the second check)
  // TODO: Check that leaf nodes (numbers) don't have children (this also fails if the leaf val is 0...)
  if (!zFn && !Number(z.op)) throw Error(`invalid op ${z.op}`);

  if (z.children.length === 1) {
    const childVal = evalEnergyOnGraph(z.children[0].node);
    const res = zFn(childVal);
    z.val = res;
    z.valDone = true;

    if (DEBUG_ENERGY) {
      log.trace("z result:", z.op, childVal, "=", z.val);
    }
    return z.val;
  } else if (z.children.length === 2) {
    const childVal0 = evalEnergyOnGraph(z.children[0].node);
    const childVal1 = evalEnergyOnGraph(z.children[1].node);
    const res = zFn(childVal0, childVal1);
    z.val = res;
    z.valDone = true;

    if (DEBUG_ENERGY) {
      log.trace("z result:", z.op, childVal0, childVal1, "=", z.val);
    }
    return z.val;
  } else throw Error(`invalid # children: ${z.children.length}`);
};

const setWeights = (info: WeightInfo) => {
  info.constrWeightNode.val = info.constrWeight;
  info.constrWeightNode.op = String(info.constrWeight);

  info.epWeightNode.val = info.epWeight;
  info.epWeightNode.op = String(info.epWeight);
};

// Given an energyGraph of f, clears the graph and returns the compiled energy and gradient of f as functions
// xsVars are the leaves, energyGraph is the topmost parent of the computational graph
export const energyAndGradCompiled = (
  xs: number[],
  xsVars: VarAD[],
  energyGraph: VarAD,
  weightInfo: WeightInfo,
  debug = false
) => {
  // Zero xsvars vals, gradients, and caching setting
  clearGraphBottomUp(xsVars);
  clearVisitedNodesOutput(energyGraph);

  // Set the weight nodes to have the right weight values (may have been updated at some point during the opt)
  setWeights(weightInfo);

  // Set the leaves of the graph to have the new input values
  setInputs(xsVars, xs);

  // Build symbolic gradient of f at xs on the energy graph
  // Note that this does NOT include the weight (i.e. is called on `xsVars`, not `xsVarsWithWeight`! Because the EP weight is not a degree of freedom)
  const gradGraph = gradAllSymbolic(energyGraph, xsVars);

  const graphs: GradGraphs = {
    inputs: xsVars,
    energyOutput: energyGraph,
    gradOutputs: gradGraph,
    weight: { tag: "Just", contents: weightInfo.epWeightNode },
  };

  // Synthesize energy and gradient code
  const f0 = genEnergyFn(graphs.inputs, graphs.energyOutput, graphs.weight);
  const gradGen = genCode(
    graphs.inputs,
    graphs.gradOutputs,
    "grad",
    graphs.weight
  );

  if (DEBUG_GRADIENT_UNIT_TESTS) {
    log.trace("Running gradient unit tests", graphs);
    testGradSymbolicAll();
    // throw Error("done with gradient unit tests");
  }

  if (DEBUG_GRADIENT) {
    log.trace("Testing real gradient on these graphs", graphs);
    testGradSymbolic(0, graphs);
    // throw Error("done with testGradSymbolic");
  }

  // Return the energy and grad on the input, as well as updated energy graph
  return {
    graphs,
    f: f0,
    gradf: gradGen,
  };
};

// ----- Functions for testing numeric and symbolic gradients

const assert = (b: boolean, s: any[]) => {
  const res = b ? "passed" : "failed";
  if (PRINT_TEST_RESULTS) {
    // console.assert(b);
    log.trace("Assertion", res, ": ", ...s);
  }
  return b;
};

const testGradFiniteDiff = () => {
  // Only tests with hardcoded functions
  const f = (ys: number[]) => _.sum(_.map(ys, (e: number) => e * e));
  const df = (ys: number[]) => _.map(ys, (e: number) => 2 * e);

  const testResults = [];

  for (let i = 0; i < NUM_SAMPLES; i++) {
    const xs = randList(4);
    const gradEstRes = gradFiniteDiff(f)(xs);
    const expectedRes = df(xs);
    const testRes = assert(eqList(gradEstRes, expectedRes), [
      "test grad finite diff (grad res, expected res)",
      gradEstRes,
      expectedRes,
    ]);
    testResults.push(testRes);
  }

  const testOverall = assert(all(testResults), [
    "all tests passed? test results:",
    testResults,
  ]);
};

// Given a graph with schema: { inputs: VarAD[], output: VarAD, gradOutputs: VarAD }
// Compile the gradient and check it against numeric gradients
// TODO: Currently the tests will "fail" if the magnitude is greater than `eqList`'s sensitivity. Fix this.
const testGradSymbolic = (testNum: number, graphs: GradGraphs): boolean => {
  log.trace(`======= START TEST GRAD SYMBOLIC ${testNum} ======`);
  // Synthesize energy and gradient code
  const f0 = genEnergyFn(graphs.inputs, graphs.energyOutput, graphs.weight);
  const gradGen0 = genCode(
    graphs.inputs,
    graphs.gradOutputs,
    "grad",
    graphs.weight
  );

  const weight = 1; // TODO: Test with several weights
  let f;
  let gradGen;
  log.trace("testGradSymbolic has weight?", graphs.weight);

  if (graphs.weight.tag === "Just") {
    // Partially apply with weight
    f = f0(weight);
    gradGen = gradGen0(weight);
  } else {
    f = f0;
    gradGen = gradGen0;
  }

  // Test the gradient at several points via evaluation
  const gradEst = gradFiniteDiff(f);
  const testResults = [];

  for (let i = 0; i < NUM_SAMPLES; i++) {
    const xsTest = randList(graphs.inputs.length);
    const energyRes = f(xsTest);
    const gradEstRes = gradEst(xsTest);
    const gradGenRes = gradGen(xsTest);

    log.trace("----");
    log.trace("test", i);
    log.trace("energy at x", xsTest, "=", energyRes);
    log.trace("estimated gradient at", xsTest, "=", gradEstRes);
    log.trace("analytic gradient at", xsTest, "=", gradGenRes);

    const testRes = assert(eqList(gradEstRes, gradGenRes), [
      "estimated, analytic gradients:",
      gradEstRes,
      gradGenRes,
    ]);
    testResults.push(testRes);
  }

  const testOverall = assert(all(testResults), [
    "all tests passed? test results:",
    testResults,
  ]);

  // TODO: Visualize both of them
  log.trace(`======= DONE WITH TEST GRAD SYMBOLIC ${testNum} ======`);

  return testOverall;
};

const gradGraph0 = (): GradGraphs => {
  // Build energy graph

  // f(x) = x^2, where x is 100
  // Result: (2 * 100) * 1 <-- this comes from the (new) parent node, dx/dx = 1
  const ref = markInput(variableAD(100.0), 0); // TODO: Should use makeADInputVars
  const head = squared(ref);

  // Build gradient graph
  head.gradNode = { tag: "Just", contents: gvarOf(1.0) };
  const dRef = gradADSymbolic(ref);

  // Print results
  log.trace(
    "computational graphs for test 1 (input, output, gradient)",
    ref,
    head,
    dRef
  );

  return {
    inputs: [ref],
    energyOutput: head,
    gradOutputs: [dRef],
    weight: { tag: "Nothing" },
  };
};

// See codegen-results.md for description
const gradGraph1 = (): GradGraphs => {
  // Build energy graph
  const x0 = markInput(variableAD(-5.0), 0);
  const x1 = markInput(variableAD(6.0), 1);
  const a = sub(x0, x1);
  const b = squared(a);
  const c = sin(a);
  // const c = add(a, variableAD(3.0)); // const?
  const z = mul(b, c);

  // Build gradient graph
  z.gradNode = { tag: "Just", contents: gvarOf(1.0) };
  const dx0 = gradADSymbolic(x0);
  const dx1 = gradADSymbolic(x1);

  return {
    inputs: [x0, x1],
    energyOutput: z,
    gradOutputs: [dx0, dx1],
    weight: { tag: "Nothing" },
  };
};

// Test addition of consts to graph (`c`)
const gradGraph2 = (): GradGraphs => {
  // Build energy graph
  const x0 = markInput(variableAD(-5.0), 0);
  const x1 = markInput(variableAD(6.0), 1);
  const a = sub(x0, x1);
  const b = squared(a);
  const c = add(a, variableAD(3.0));
  const z = mul(b, c);

  // Build gradient graph
  z.gradNode = { tag: "Just", contents: gvarOf(1.0) };
  const dx0 = gradADSymbolic(x0);
  const dx1 = gradADSymbolic(x1);

  return {
    inputs: [x0, x1],
    energyOutput: z,
    gradOutputs: [dx0, dx1],
    weight: { tag: "Nothing" },
  };
};

// Test vars w/ no grad
const gradGraph3 = (): GradGraphs => {
  // Build energy graph

  const x0 = markInput(variableAD(100.0), 0);
  const x1 = markInput(variableAD(-100.0), 0);
  const inputs = [x0, x1];
  const head = squared(x0);

  // Build gradient graph
  const dxs = gradAllSymbolic(head, inputs);

  return {
    inputs,
    energyOutput: head,
    gradOutputs: dxs,
    weight: { tag: "Nothing" },
  };
};

// Test toPenalty
const gradGraph4 = (): GradGraphs => {
  // Build energy graph

  const x0 = markInput(variableAD(100.0), 0);
  const inputs = [x0];
  const head = fns.toPenalty(x0);

  // Build gradient graph
  const dxs = gradAllSymbolic(head, inputs);

  return {
    inputs,
    energyOutput: head,
    gradOutputs: dxs,
    weight: { tag: "Nothing" },
  };
};

export const testGradSymbolicAll = () => {
  log.trace("testing symbolic gradients");

  testGradFiniteDiff();

  const graphs: GradGraphs[] = [
    gradGraph0(),
    gradGraph1(),
    gradGraph2(),
    gradGraph3(),
    gradGraph4(),
  ];

  const testResults = graphs.map((graph, i) => testGradSymbolic(i, graph));

  log.trace(`All grad symbolic tests passed?: ${all(testResults)}`);
};<|MERGE_RESOLUTION|>--- conflicted
+++ resolved
@@ -892,22 +892,17 @@
     return ops.vnorm(ops.vsub(v, w));
   },
 
-<<<<<<< HEAD
   /**
    * Return the Euclidean distance squared between vectors `v` and `w`.
    */
   vdistsq:
     (v: VarAD[], w: VarAD[]): VarAD => {
-      if (v.length !== w.length) { throw Error("expected vectors of same length"); }
-=======
-  vdistsq: (v: VarAD[], w: VarAD[]): VarAD => {
-    if (v.length !== w.length) {
-      throw Error("expected vectors of same length");
-    }
->>>>>>> 586ce517
-
-    return ops.vnormsq(ops.vsub(v, w));
-  },
+      if (v.length !== w.length) {
+        throw Error("expected vectors of same length");
+      }
+
+      return ops.vnormsq(ops.vsub(v, w));
+    },
 
   /**
    * Return the dot product of vectors `v1, v2`.
