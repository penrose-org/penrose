-- | "Substance" contains the grammar, parser, and semantic checker for
--   the Substance language. It also contains translators to Alloy and
--   the driver for it.
--   Author: Dor Ma'ayan, May 2018

{-# OPTIONS_HADDOCK prune #-}
module Substance where
--module Main (main) where -- for debugging purposes
-- TODO split this up + do selective export

import           Control.Arrow              ((>>>))
import           Control.Monad              (void)
import           Data.List
import           Data.Maybe
import           Data.Typeable
import           Data.Void
import           Debug.Trace
import           Env
import           System.Environment
import           System.IO
import           System.Process
import           System.Random
import           Text.Megaparsec
import           Text.Megaparsec.Char
import           Text.Megaparsec.Expr
import           Text.Show.Pretty
import           Utils
-- import Text.PrettyPrint
--import Text.PrettyPrint.HughesPJClass hiding (colon, comma, parens, braces)
import qualified Data.Map.Strict            as M
import qualified Dsll                       as D
import qualified Text.Megaparsec.Char.Lexer as L

--------------------------------------- Substance AST ---------------------------------------

newtype ValConstructorName = ValConst String             -- “Cons”, “Times”
                          deriving (Show, Eq, Typeable)

newtype OperatorName = OperatorConst String             -- “Intersection”
                    deriving (Show, Eq, Typeable)

newtype PredicateName = PredicateConst String            -- “Intersect”
                     deriving (Show, Eq, Typeable)

data Func = Func {
    nameFunc :: String,
    argFunc  :: [Expr]
} deriving (Eq, Typeable)

instance Show Func where
    show (Func nameFunc argFunc) = nString ++ "(" ++ aString ++ ")"
        where nString = show nameFunc
              aString = show argFunc

data Expr = VarE Var
          | ApplyFunc Func
          | ApplyValCons Func
          deriving (Show, Eq, Typeable)

data PredArg = PE Expr
             | PP Predicate
             deriving (Show, Eq, Typeable)

data Predicate = Predicate { predicateName :: PredicateName,
                             predicateArgs :: [PredArg],
                             predicatePos  :: SourcePos }
                 deriving (Eq, Typeable)

instance Show Predicate where
    show (Predicate predicateName predicateArgs pos) = nString ++ "(" ++ aString ++ ")"
        where nString = show predicateName
              aString = show predicateArgs

data SubStmt = Decl T Var
             | Bind Var Expr
             | EqualE Expr Expr
             | EqualQ Predicate Predicate
             | ApplyP Predicate
             | LabelDecl Var String
             | AutoLabel LabelOption
             | NoLabel   [Var]
             deriving (Show, Eq, Typeable)

data LabelOption = Default | IDs [Var]
    deriving (Show, Eq, Typeable)

-- | Program is a sequence of statements
type SubProg = [SubStmt]
type SubObjDiv = ([SubDecl], [SubConstr])

------------------------------------
-- | Special data types for passing on to the style parser

-- | Declaration of Substance objects
data SubDecl = SubDeclConst T Var
               deriving (Show, Eq, Typeable)

-- | Declaration of Substance constaints
data SubConstr = SubConstrConst String [PredArg]
                 deriving (Show, Eq, Typeable)

-- | Both declarations and constaints in Substance are regarded as objects,
--   which is possible for Style to select later.
data SubObj = LD SubDecl
            | LC SubConstr
            deriving (Show, Eq, Typeable)

--------------------------------------- Substance Parser --------------------------------------

-- | 'substanceParser' is the top-level parser function. The parser contains a list of functions
--    that parse small parts of the language. When parsing a source program, these functions are invoked in a top-down manner.
substanceParser :: Parser [SubStmt]
substanceParser = between scn eof subProg -- Parse all the statemnts between the spaces to the end of the input file

-- |'subProg' parses the entire actual Substance Core language program which is a collection of statements
subProg :: Parser [SubStmt]
subProg = subStmt `sepEndBy` newline'

predicateNameParser :: Parser PredicateName
predicateNameParser = PredicateConst <$> identifier

functionParser :: Parser Func
functionParser = do
  n <- identifier
  args <- parens (exprParser `sepBy1` comma)
  return Func { nameFunc = n, argFunc = args }

exprParser, varE, applyFunc, applyValCons :: Parser Expr
exprParser = try applyFunc <|> try applyValCons <|> try varE
varE = VarE <$> varParser
applyFunc = do
  n <- lowerId
  args <- parens (exprParser `sepBy1` comma)
  return (ApplyFunc (Func { nameFunc = n, argFunc = args }))
applyValCons = do
  n <- upperId
  args <- parens (exprParser `sepBy1` comma)
  return (ApplyValCons (Func { nameFunc = n, argFunc = args }))

predicateArgParser, predicateArgParserE, predicateArgParserP  :: Parser PredArg
predicateArgParser = try predicateArgParserE <|> predicateArgParserP
predicateArgParserE = PE <$> exprParser
predicateArgParserP = PP <$> predicateParser

predicateParser :: Parser Predicate
predicateParser = do
  n    <- predicateNameParser
  args <- parens (predicateArgParser `sepBy1` comma)
  pos  <- getPosition
  return Predicate { predicateName = n, predicateArgs = args, predicatePos = pos }

subStmt, decl, bind, applyP, labelDecl, autoLabel, noLabel :: Parser SubStmt
subStmt = labelDecl <|>
          autoLabel <|>
          noLabel   <|>
         try equalE <|>
         try equalQ <|>
         try bind   <|>
         try decl   <|>
         try applyP

decl = do t' <- tParser
          Decl t' <$> varParser
bind = do
  v' <- varParser
  rword ":="
  Bind v' <$> exprParser
equalE = do
    e1 <- exprParser
    eq
    EqualE e1 <$> exprParser
equalQ = do
    q1 <- predicateParser
    rword "<->"
    EqualQ q1 <$> predicateParser
applyP    = ApplyP <$> predicateParser
labelDecl = do
    rword "Label"
    i <- identifier
    LabelDecl (VarConst i) <$> texExpr
noLabel   = rword "NoLabel" >> NoLabel <$> ids
    where ids = map VarConst <$> identifier `sepBy1` comma
autoLabel = rword "AutoLabel" >> AutoLabel <$> (defaultLabels <|> idList)
    where idList        = IDs . map VarConst <$> identifier `sepBy1` comma
          defaultLabels = Default <$ rword "All"

----------------------------------------- Substance Typechecker ---------------------------

-- | 'check' is the top level function for checking a substance program which calls checkSubStmt on each statement in the
-- program and returnsan updated context from the statement check.
-- Errors are accumulated in the context during checking as they occur.
check :: SubProg -> VarEnv -> VarEnv
check p varEnv = let env = foldl checkSubStmt varEnv p
                 in if null (errors env)
                    then env
                    else error $ "Substance type checking failed with the following problems: \n" ++ errors env

-- | Statements are checked differently depending on if they are a variable declaration, variable assignment, or predicate statement.
-- Variable declaration statements call checkT to check that the type in the statement is well-formed.
-- The context is updated with errors and the declared variable.
-- A variable assignment statement calls checkVarE and checkExpression to check both the variable and expression in the statement for well-typedness.
-- These functions return a Maybe type of the variable or expression and a string of errors (which may be empty).
-- The error strings are added to the context and the Maybe types are checked for “non-null”
-- values and then equivalence (extra error added to context if the types are not the same for the variable and expression in the statement).
-- Predicate statements are checked by checkPredicate and return a context updated with errors from that checking (if they occur).
checkSubStmt :: VarEnv -> SubStmt -> VarEnv
checkSubStmt varEnv (Decl t (VarConst n)) = let env  = checkT varEnv t
                                                env1 = addDeclaredName n env
                                            in  env1 { varMap = M.insert (VarConst n) t $ varMap env1 }

checkSubStmt varEnv (Bind v e) = let (vstr, vt) = checkVarE varEnv v
                                     (estr, et) = checkExpression varEnv e -- TODO: Check lazy evaluation on et
                                 in if isJust vt && isJust et && vt /= et
                                     then varEnv { errors = errors varEnv ++ vstr ++ estr ++ "Expression of type "
                                                   ++ show et
                                                   ++ " assigned to variable of type " ++ show vt ++ "\n"}
                                     else varEnv { errors = errors varEnv ++ vstr ++ estr }
checkSubStmt varEnv (EqualE expr1 expr2) = let (estr1, et1) = checkExpression varEnv expr1
                                               (estr2, et2) = checkExpression varEnv expr2
                                           in if isJust et1 && isJust et2 && et1 /= et2
                                               then varEnv { errors = errors varEnv ++ estr1 ++ estr2 ++
                                               "Expression of type " ++ show et1
                                               ++ " attempeted to be equal to expression from type" ++ show et2 ++ "\n"}
                                              else varEnv { errors = errors varEnv ++ estr1 ++ estr2 }
checkSubStmt varEnv (EqualQ q1 q2) = let env1 = checkPredicate varEnv q1
                                         env2 = checkPredicate env1 q2
                                     in env2
checkSubStmt varEnv (ApplyP p)          = checkPredicate varEnv p
checkSubStmt varEnv (AutoLabel (IDs vs))  =
    let es = concatMap (fst . checkVarE varEnv) vs in varEnv { errors = errors varEnv ++ es}
checkSubStmt varEnv (AutoLabel _) = varEnv -- no checking required
checkSubStmt varEnv (NoLabel ids)   =
    let es = concatMap (fst . checkVarE varEnv) ids
    in varEnv { errors = errors varEnv ++ es}
checkSubStmt varEnv (LabelDecl i t) =
    let e = (fst . checkVarE varEnv) i
    in varEnv { errors = errors varEnv ++ e}


-- | The predicate is looked up in the context; if the context doesn’t contain the predicate, then an error is added to the
-- context, otherwise it is checked differently depending on if it takes expressions or other predicates as arguments by
-- calling checkVarPred or checkRecursePred respectively. Any errors found within those checking functions will be accumulated
-- in the context returned by those functions and ultimately this function.
checkPredicate :: VarEnv -> Predicate -> VarEnv
checkPredicate varEnv (Predicate (PredicateConst p) args pos) =
    case checkAndGet p (predicates varEnv) pos of
        Right p -> case p of
            Pred1 p1 -> checkVarPred varEnv args p1
            Pred2 p2 -> checkRecursePred varEnv args
        Left err -> varEnv { errors = errors varEnv ++ err }


areAllArgTypes = foldl (\b at1 -> b && isJust at1) True



-- First, this function ensures all the supplied predicate arguments are in fact expressions using isVarPredicate.
-- If they are not, then an execution stopping error is thrown (the error is not in the checking of the program)
-- These expressions are checked by checkExpression for well-typedness returning a list of error strings and Maybe types.
-- The Maybe types list is checked for all “non-null” types.
-- If even one type is “null”, then there were checking failures and the error string is added to the context.
-- Otherwise, the error string is empty and type substitution “sigma” is generated from calling the substitution
-- function on the predicate argument types and formal types stored in the context.
-- The substitution need not be applied to any types for predicates, because using the argument types to create the
-- substitution ensures the argument types match the substitution applied to each formal type.
checkVarPred :: VarEnv -> [PredArg] -> Predicate1 -> VarEnv
checkVarPred varEnv args (Prd1 name yls kls tls _) =
             let exprArgs      = map isVarPredicate args
                 errAndTypesLs = map (checkExpression varEnv) exprArgs
                 errls         = firsts errAndTypesLs
                 err           = concat errls
                 argTypes      = seconds errAndTypesLs
             in if areAllArgTypes argTypes
                then let argTypes2       = map (KT . fromJust) argTypes
                         tls2            = map KT tls
                         (sigma , env)     = subst varEnv M.empty argTypes2 tls2
                     in env { errors  = errors env ++ err } -- err should be empty str
                else
                 varEnv { errors = errors varEnv ++ err}

checkVarOperator :: VarEnv -> [PredArg] -> Env.Operator -> VarEnv
checkVarOperator varEnv args (Operator name yls kls tls _) =
                  let exprArgs      = map isVarPredicate args
                      errAndTypesLs = map (checkExpression varEnv) exprArgs
                      errls         = firsts errAndTypesLs
                      err           = concat errls
                      argTypes      = seconds errAndTypesLs
                  in if areAllArgTypes argTypes
                     then let argTypes2         = map (KT . fromJust) argTypes
                              tls2              = map KT tls
                              (sigma , env)     = subst varEnv M.empty argTypes2 tls2
                          in if sigma == M.empty
                             then env { errors = errors env ++ err } -- err should be empty str
                             else env { errors = errors env ++ err } -- err should be empty str
                     else
                      varEnv { errors = errors varEnv ++ err}

-- Helper function to determine if predicate arguments are all expressions.
-- It will stop execution if a supplied predicate argument to the function is not an expression.
isVarPredicate :: PredArg -> Expr
isVarPredicate (PP p) = error "Mixed predicate types!"
isVarPredicate (PE p) = p

-- Helper function to determine if predicate arguments are all predicates.
-- It will stop execution if a supplied predicate argument to the function is not a predicate.
isRecursedPredicate :: PredArg -> Predicate
isRecursedPredicate (PP p) = p
isRecursedPredicate (PE p) = error "Mixed predicate types!"

-- This function, first, ensures all the supplied predicate arguments are predicates.
-- It calls checkPredicate (recursively) on each argument predicate returning the context with any accumulated errors found
-- when checking each argument predicate for well-formedness (if there are any).
checkRecursePred :: VarEnv -> [PredArg] -> VarEnv
checkRecursePred varEnv args = let predArgs = map isRecursedPredicate args
                               in foldl checkPredicate varEnv predArgs

-- This function checks expressions for well-typedness and does it differently for variables or functions/value constructors
-- calling checkVarE and checkFunc respectively for each case.]
-- If errors were found during checking then they are accumulated and returned in a tuple with the Maybe type for the expression.
checkExpression :: VarEnv -> Expr -> (String, Maybe T)
checkExpression varEnv (VarE v)      = checkVarE varEnv v
checkExpression varEnv (ApplyFunc f) = checkFunc varEnv f
checkExpression varEnv (ApplyValCons f) = checkFunc varEnv f


-- Checking a variable expression for well-typedness involves looking it up in the context.
-- If it cannot be found in the context, then a tuple is returned of a non-empty error string warning of this problem and
-- a “null” type. Otherwise, a tuple of an empty string and “non-null” type for the variable from the context is returned.
checkVarE :: VarEnv -> Var -> (String, Maybe T)
checkVarE varEnv v = case M.lookup v (varMap varEnv) of
                     Nothing -> ("Variable " ++ show v ++ " not in environment\n", Nothing)
                     vt      -> ("", vt)

--  Looks up the operator or value-constructor in the context. If it cannot be found in the context,
-- then a tuple is returned of a non-empty error string warning of this problem and a “null” type.
-- Otherwise, a tuple of an error string and Maybe type is returned from calls to checkVarConsInEnv and checkFuncInEnv
-- depending on if the Func supplied to this function is an value constructor or operator.
checkFunc :: VarEnv -> Func -> (String, Maybe T)
checkFunc varEnv (Func f args) = let vcEnv = M.lookup f (valConstructors varEnv)
                                     fEnv  = M.lookup f (operators varEnv)
                                 in if isNothing vcEnv && isNothing fEnv
                                    then ("Function or Val Constructor " ++ show f ++ " not in environment\n", Nothing)
                                    else maybe (checkFuncInEnv varEnv (Func f args) (fromJust fEnv)) (checkVarConsInEnv varEnv (Func f args)) vcEnv

-- Operates very similarly to checkVarPred described above.
-- The only differences are that this function operates on operators (so checking of arguments to be expressions is
-- unnecessary due to operator parsing) and returns a tuple of an error string and Maybe type.
-- If the substitution “sigma” is generate, then if it is empty, a tuple of an empty error string and the formal
-- return type of the operator is returned, otherwise (if it is not empty) a tuple of an empty error string and the
-- substituted formal return type of the operator is returned. If checking failed for any of the arguments of the operator,
-- then “sigma” is not generated and a tuple of a non-empty error string and “null” type is returned.
checkFuncInEnv :: VarEnv -> Func -> Env.Operator -> (String, Maybe T)
checkFuncInEnv varEnv (Func f args) (Operator name yls kls tls t) =
               let errAndTypesLs = map (checkExpression varEnv) args
                   errls         = firsts errAndTypesLs
                   err           = concat errls
                   argTypes      = map snd errAndTypesLs
               in if foldl (\b at1 -> b && isJust at1) True argTypes
                  then let argTypes2 = map (KT . fromJust) argTypes
                           tls2      = map KT tls
                           (sigma , env)     = subst varEnv M.empty argTypes2 tls2
                       in if sigma == M.empty
                          then (err, Just t) -- err should be empty str
                          else (err, Just (applySubst sigma t)) -- err should be empty str
                  else (err, Nothing)

-- Operates exactly the same as checkFuncInEnv above it just operates over value constructors instead of operators.
checkVarConsInEnv  :: VarEnv -> Func -> ValConstructor -> (String, Maybe T)
checkVarConsInEnv varEnv (Func f args) (ValConstructor name yls kls tls t) =
                  let errAndTypesLs = map (checkExpression varEnv) args
                      errls         = map fst errAndTypesLs
                      err           = concat errls
                      argTypes      = map snd errAndTypesLs
                  in if foldl (\b at1 -> b && isJust at1) True argTypes
                     then let argTypes2 = map (KT . fromJust) argTypes
                              tls2      = map KT tls
                              (sigma , env)     = subst varEnv M.empty argTypes2 tls2
                           in if sigma == M.empty
                              then (err, Just t) -- err should be empty str
                              else (err, Just (applySubst sigma t)) -- err should be empty str
                     else (err, Nothing)

-- Takes a substitution “sigma” and applies it to a type. Types that are single type variables are mapped to their corresponding
-- type which exists in “sigma”. Types that are type constructors are mapped to the same type but with their arguments
-- substituted by “sigma” using applySubstitutionHelper.
applySubst :: M.Map Y Arg -> T -> T
applySubst sigma (TTypeVar vt) =
           case sigma M.! TypeVarY vt of
           AVar v -> error "Type var being mapped to variable in subst sigma, error in the TypeChecker!"
           AT t   -> t
applySubst sigma (TConstr (TypeCtorApp t args pos)) =
           let argsSub = map (applySubstHelper sigma) args
           in TConstr (TypeCtorApp t argsSub pos)

-- This is a helper function which applies a substitution “sigma” to an argument of a type constructor.
-- If the argument is a variable, then it is mapped to its corresponding variable which exists in “sigma”.
-- If the argument is a type, then it is mapped to the “sigma” substitution of itself using a recursive call to applySubstitution
applySubstHelper :: M.Map Y Arg -> Arg -> Arg
applySubstHelper sigma (AVar v) = case sigma M.! VarY v of
                                  res@(AVar v2) -> res
                                  AT t -> error "Var being mapped to a type in subst sigma, error in the TypeChecker!"
applySubstHelper sigma (AT t) = AT (applySubst sigma t)

-- This function (along with its helper functions) follows a recursive-descent unification algorithm to find a substitution
-- “sigma” for two type lists. It generates an entry in a substitution map “sigma” whenever a list of argument types (from
-- a Substance program) and its corresponding list of formal types (from the context) differ.
-- All entries in “sigma” must be consistent for it to be a valid substitution.
-- substitutionHelper is called on each element of a list of tuples of corresponding argument and formal types to generate
-- entries in a substitution “sigma”.
subst :: VarEnv -> M.Map Y Arg -> [K] -> [K] -> (M.Map Y Arg, VarEnv)
subst varEnv sigma argTypes formalTypes = let types = zip argTypes formalTypes
                                              sigma2 = foldl (substHelper varEnv) sigma types
                                          in if length argTypes /= length formalTypes
                                            then  (sigma2,varEnv {errors = errors varEnv ++ "Arguments list lengths are not equal \n"})
                                            else  (sigma2,varEnv)

-- Ensures an argument type and formal type matches where they should match, otherwise a runtime error is generated.
-- In places where they do not need to match exactly (where type and regular variables exist in the formal type)
-- a substitution entry is generated. substitutionHelper2 helps in generating these entries for type constructor arguments and
-- substitutionInsert does the insertion of the entry into the substitution map “sigma”.
substHelper varEnv sigma (KT (TConstr (TypeCtorApp atc argsAT pos1)), KT (TConstr (TypeCtorApp ftc argsFT pos2)))
  | atc `elem` declaredNames varEnv || ftc `elem` declaredNames varEnv =
    substHelper2 varEnv sigma (AVar (VarConst atc), AVar (VarConst ftc))
  | atc /= ftc && isSubtype (TConstr (TypeCtorApp atc argsAT pos1)) (TConstr (TypeCtorApp ftc argsFT pos2)) varEnv =
    error ("Argument type " ++ show atc ++ " doesn't match expected type " ++ show ftc)
  | otherwise = let args = zip argsAT argsFT
                    sigma2 = foldl (substHelper2 varEnv) sigma args
                 in sigma2
substHelper varEnv sigma (Ktype aT, KT fT) =
                   error ("Argument type " ++ show aT ++ " doesn't match expected type " ++ show fT)
substHelper varEnv sigma (KT (TTypeVar atv), KT (TConstr (TypeCtorApp ftc argsFT pos))) =
                   error ("Argument type " ++ show atv ++ " doesn't match expected type " ++ show ftc)
substHelper varEnv sigma (KT aT, Ktype fT) =
                   error ("Argument type " ++ show aT ++ " doesn't match expected type " ++ show fT)


-- This helper function makes sure an argument type’s argument matches a formal type’s argument where they should match,
-- otherwise a runtime error is generated. In places where they do not need to match exactly
-- (where type and regular variables exist in the formal type’s argument), a substitution entry is generated and inserted
-- into the substitution map “sigma” using substitutionInsert. Note that substitutionHelper is called recursively to handle
-- substitutions for an argument type’s argument and corresponding formal type’s argument that are both types themselves.
substHelper2 :: VarEnv -> M.Map Y Arg -> (Arg, Arg) -> M.Map Y Arg
substHelper2 varEnv sigma (AVar av, AVar fv) =
                    substInsert sigma (VarY fv) (AVar av)
substHelper2 varEnv sigma (AT at, AT ft) =
                    substHelper varEnv sigma (KT at, KT ft)
substHelper2 varEnv sigma (AVar av, AT ft) =
                    error ("Argument type's argument " ++ show av ++ " doesn't match expected type's argument " ++ show ft)
substHelper2 varEnv sigma (AT at, AVar fv) =
                    error("Argument type's argument " ++ show at ++ " doesn't match expected type's argument " ++ show fv)

-- Handles the consistency of entries in the substitution “sigma”, by ensuring that if an entry being inserted into “sigma”
-- already exists in “sigma” it is the same entry as the one already in “sigma”.
-- If the entry doesn’t already exist in “sigma”, then it can be inserted directly without a check for consistency.
substInsert :: M.Map Y Arg -> Y -> Arg -> M.Map Y Arg
substInsert sigma y arg = case M.lookup y sigma of
                          Nothing -> M.insert y arg sigma
                          arg'  -> if arg /= fromJust arg'
                                   then error "Substitutions inconsistent - no subst can exist"
                                   else sigma

--argTypeLookupHelper :: VarEnv -> Y -> Either K String
--argTypeLookupHelper varEnv (TypeVarY t) = case M.lookup t (typeVarMap varEnv) of
--                                   Nothing -> Right "Argument " ++ (show t) ++ " not in environment\n"
--                                   tType -> Left tType
--argTypeLookupHelper varEnv (VarY v) = case M.lookup v (varMap varEnv) of
--                               Nothing -> Right "Argument " ++ (show v) ++ " not in environment\n"
--                               vType -> Left vType

----------------------------------------- Binding & Equality Environment ------------------
-- | Definition of the suBSTANCE environemt + helper functions.
--   Contains binding information and equality of expressions and predicates
--   In order to calculate all the equalities, we cmpute the closure of the
--   equlities in Substance + symetry

data SubEnv = SubEnv { exprEqualities :: [(Expr , Expr)],
                       predEqualities :: [(Predicate , Predicate)],
                       bindings       :: M.Map Var Expr,
                       subPreds       :: [Predicate]
                    }
                     deriving (Show, Eq, Typeable)

-- | The top levek function for computing the Substance environement
--   Important: this function assuemes it runs after the typechecker and that
--              the program is well-formed (as well as the DSLL)
loadSubEnv :: SubProg -> SubEnv
loadSubEnv p = let subEnv1 = foldl loadStatement initE p
                   subEnv2 = computeEqualityClosure subEnv1
               in subEnv2
              where initE = SubEnv {exprEqualities = [], predEqualities = [], bindings = M.empty, subPreds = []}

-- | The order in all the lists is reserved
loadStatement :: SubEnv -> SubStmt -> SubEnv
loadStatement e (EqualE expr1 expr2) = e {exprEqualities = (expr1, expr2) : exprEqualities e}
loadStatement e (EqualQ q1 q2) = e {predEqualities = (q1, q2) : predEqualities e}
loadStatement e (Bind v expr) = e {bindings = M.insert v expr $ bindings e }
loadStatement e (ApplyP p) = e {subPreds = p : subPreds e}
loadStatement e _ = e -- for all the other statements, do nothing and simply pass on the environment

computeEqualityClosure:: SubEnv -> SubEnv
computeEqualityClosure e = e {predEqualities = transitiveClosure (predEqualities e),
                              exprEqualities = transitiveClosure (exprEqualities e) }

-- | Given an environment and 2 expression determine whether those
--   expressions are equal
--   For usage in style
areExprEqual :: SubEnv -> Expr -> Expr -> Bool
areExprEqual env e1 e2 = (e1,e2) `elem` exprEqualities env || (e2,e1) `elem` exprEqualities env

-- | Given an environment and 2 predicates determine whether those
--   predicates are equal
--   For usage in style
arePredEqual :: SubEnv -> Predicate -> Predicate -> Bool
arePredEqual env q1 q2 = (q1,q2) `elem` predEqualities env || (q2,q1) `elem` predEqualities env

-- --------------------------------------- Substance Loader --------------------------------
-- | Load all the Substance objects for visualization in Runtime.hs

-- | Mapping from Subtance IDs to (maybe) label texts. A Substance object
-- might not have labels due to the lack of @Label@ or existance of
-- @NoLabel@
type LabelMap = M.Map String (Maybe String)

-- TODO: better name for the type
data SubObjects = SubObjects {
    -- | declared Substance objects (including constraints, which is, again, viewed also as objects)
    subObjs   :: [SubObj],
    -- | a map that stores all label texts associated with each Substance
    -- object (TODO: are predicates included? currently not.)
    subLabels :: LabelMap
} deriving (Show, Eq, Typeable)

-- TODO: documentation
loadObjects :: SubProg -> VarEnv -> SubObjects
loadObjects p env =
    let objs1  = foldl (passDecls env) initObjs p
        objs2  = foldl passReferencess objs1 p
        labels = collectLabels subIds $ filter labelStmt p
    in  objs2 {
        subObjs   = reverse $ subObjs objs2,
        subLabels = labels
    }
    where
        initObjs = SubObjects { subObjs = [], subLabels = M.empty }
        subIds   = map (\(VarConst v) -> v) $ M.keys (varMap env)
        labelStmt s = case s of
            LabelDecl _ _ -> True
            AutoLabel _   -> True
            NoLabel   _   -> True
            _             -> False

-- | Given all label statements and Substance IDs, generate a map from
-- all ids to their labels
collectLabels :: [String] -> [SubStmt] -> LabelMap
collectLabels ids =
    foldl (\m stmt -> case stmt of
        LabelDecl (VarConst i) s -> M.insert i (Just s) m
        AutoLabel Default        ->
            M.fromList $ zip ids $ map Just ids
        AutoLabel (IDs ids)      ->
            foldl (\m' (VarConst i) -> M.insert i (Just i) m') m ids
        NoLabel   ids            ->
            foldl (\m' (VarConst i) -> M.insert i Nothing m') m ids
    ) initmap
    where
        initmap = M.fromList $ map (\i -> (i, Nothing)) $ trRaw "ids" ids

applyDef :: Ord k => (k, v) -> M.Map k (a, b) -> b
applyDef (n, _) d = case M.lookup n d of
    Nothing     -> error "applyDef: definition not found!"
    Just (_, e) -> e

-- | 'passDecls' checks the validity of declarations of objects.
passDecls :: VarEnv -> SubObjects -> SubStmt -> SubObjects
passDecls subEnv e (Decl t s) = e { subObjs = toObj subEnv t s : subObjs e }
passDecls subEnv e _          = e -- Ignore all other statements

-- | 'toObj' translates [Type] + [Identiers] to concrete Substance objects, to be selected by the Style program
toObj :: VarEnv -> T -> Var -> SubObj
toObj e t v = LD $ SubDeclConst (fixAST e t) v

fixAST :: VarEnv -> T -> T
fixAST e (TConstr c) = TConstr (c { argCons = map (fixArg e) $ argCons c })
fixAST e t           = t -- Ignore all other cases

fixArg :: VarEnv -> Arg -> Arg
fixArg e (AT (TConstr i)) = if nameCons i `elem` declaredNames e
                            then AVar (VarConst (nameCons i))
                            else AT (TConstr i)
fixArg e a = a -- Ignore all other cases

-- | 'passReferencess' checks any statement that refers to other objects. For example,
-- | > Subset A B
-- | refers to identifiers @A@ and @B@. The function will perform a lookup in the symbol table, make sure the objects exist and are of desired types -- in this case, 'Set' -- and throws an error otherwise.
passReferencess :: SubObjects -> SubStmt -> SubObjects
passReferencess e (ApplyP (Predicate (PredicateConst t) args pos)) =
    e { subObjs = toConstr t args : subObjs e }
passReferencess e _ = e -- Ignore all other statements

-- | Similar to 'toObj'
toConstr :: String -> [PredArg] -> SubObj
toConstr p vl = LC $ SubConstrConst p vl

-- | `subSeparate` splits a list of Substance objects into declared objects and constaints on these objects
subSeparate :: [SubObj] -> SubObjDiv
subSeparate = foldr separate ([], [])
              where separate line (decls, constrs) =
                             case line of
                             (LD x) -> (x : decls, constrs)
                             (LC x) -> (decls, x : constrs)


-- | 'parseSubstance' runs the actual parser function: 'substanceParser', taking in a program String, parses it, semantically checks it, and eventually invoke Alloy if needed. It outputs a collection of Substance objects at the end.
<<<<<<< HEAD
parseSubstance :: String -> String -> VarEnv -> IO (SubProg, SubObjects, VarEnv)
parseSubstance subFile subIn varEnv =
               case runParser substanceParser subFile subIn of
               Left err -> error (parseErrorPretty err)
               Right subProg -> do
                   putStrLn "Substance AST: \n"
                   pPrint subProg
                   divLine
                   let subEnv = check subProg varEnv
                       objs   = loadObjects subProg subEnv
                   return (subProg, objs, subEnv)
=======
parseSubstance :: String -> String -> VarEnv -> IO (SubObjects, (VarEnv, SubEnv))
parseSubstance subFile subIn varEnv =
               case runParser substanceParser subFile subIn of
               Left err -> error (parseErrorPretty err)
               Right xs -> do
                   divLine
                   putStrLn "Substance AST: \n"
                   mapM_ print xs
                   let subTypeEnv = check xs varEnv
                       c          = loadObjects xs subTypeEnv
                       subDynEnv   = loadSubEnv xs
                   divLine
                   putStrLn "Substance Type Env: \n"
                   print subTypeEnv
                   divLine
                   putStrLn "Substance Dedicated Env: \n"
                   print subDynEnv
                   return (c, (subTypeEnv, subDynEnv))
>>>>>>> 4baa9aef

--------------------------------------------------------------------------------
-- COMBAK: organize this section and maybe rewrite some of the functions
-- Will be deprecated once Style is rewritten

-- | Generate a unique id for a Substance constraint
-- FIXME: make sure these names are unique and make sure users cannot start ids
-- with underscores

varListToString :: [Var] -> [String]
varListToString = map conv
    where conv (VarConst s)  = s

--TODO: Support all the other cases
convPredArg :: PredArg -> String
convPredArg (PE (VarE (VarConst s))) = s
convPredArg c                        = show c

predArgListToString :: [PredArg] -> [String]
predArgListToString = map convPredArg

varArgsToString :: [Arg] -> [String]
varArgsToString = map conv
    where conv c = case c of
                       AVar (VarConst s) -> s
                       _                 -> ""
exprToString :: [Expr] -> [String]
exprToString = map show

-- HACK: predicates are anonymous. There shouldn't be any id attached to it. Going to change in Style compiler rewrite
getConstrTuples :: [SubConstr] -> [(TypeName, String, [String])]
getConstrTuples = map getType
    where getType (SubConstrConst p  vs) = (TypeNameConst p, "_" ++ p ++ intercalate "" (predArgListToString vs), predArgListToString vs)

getSubTuples :: [SubDecl] -> [(TypeName, String, [String])]
getSubTuples = map getType
    where getType d = case d of
            SubDeclConst (TConstr (TypeCtorApp t xls pos1)) (VarConst v) -> (TypeNameConst t, v, v : varArgsToString xls)
            SubDeclConst (TTypeVar (TypeVar name pos2)) (VarConst v)            -> (TypeNameConst name, v, [v])

getAllIds :: ([SubDecl], [SubConstr]) -> [String]
getAllIds (decls, constrs) = map (\(_, x, _) -> x) $ getSubTuples decls ++ getConstrTuples constrs


-- --------------------------------------- Test Driver -------------------------------------
-- | For testing: first uncomment the module definition to make this module the
-- Main module. Usage: ghc SubstanceCore.hs; ./SubstanceCore <substance core-file>

main :: IO ()
main = do
    args <- getArgs
    let subFile = head args
    subIn <- readFile subFile
    parseTest substanceParser subIn
    --parsed <- parseFromFile
    --mapM_ print parsed
    return ()<|MERGE_RESOLUTION|>--- conflicted
+++ resolved
@@ -611,38 +611,25 @@
 
 
 -- | 'parseSubstance' runs the actual parser function: 'substanceParser', taking in a program String, parses it, semantically checks it, and eventually invoke Alloy if needed. It outputs a collection of Substance objects at the end.
-<<<<<<< HEAD
-parseSubstance :: String -> String -> VarEnv -> IO (SubProg, SubObjects, VarEnv)
+
+parseSubstance :: String -> String -> VarEnv -> IO (SubProg, SubObjects, (VarEnv, SubEnv))
 parseSubstance subFile subIn varEnv =
                case runParser substanceParser subFile subIn of
                Left err -> error (parseErrorPretty err)
                Right subProg -> do
+                   divLine
                    putStrLn "Substance AST: \n"
                    pPrint subProg
-                   divLine
-                   let subEnv = check subProg varEnv
-                       objs   = loadObjects subProg subEnv
-                   return (subProg, objs, subEnv)
-=======
-parseSubstance :: String -> String -> VarEnv -> IO (SubObjects, (VarEnv, SubEnv))
-parseSubstance subFile subIn varEnv =
-               case runParser substanceParser subFile subIn of
-               Left err -> error (parseErrorPretty err)
-               Right xs -> do
-                   divLine
-                   putStrLn "Substance AST: \n"
-                   mapM_ print xs
-                   let subTypeEnv = check xs varEnv
-                       c          = loadObjects xs subTypeEnv
-                       subDynEnv   = loadSubEnv xs
+                   let subTypeEnv  = check subProg varEnv
+                       objs        = loadObjects subProg subTypeEnv
+                       subDynEnv   = loadSubEnv subProg
                    divLine
                    putStrLn "Substance Type Env: \n"
-                   print subTypeEnv
+                   pPrint subTypeEnv
                    divLine
                    putStrLn "Substance Dedicated Env: \n"
-                   print subDynEnv
-                   return (c, (subTypeEnv, subDynEnv))
->>>>>>> 4baa9aef
+                   pPrint subDynEnv
+                   return (subProg, objs, (subTypeEnv, subDynEnv))
 
 --------------------------------------------------------------------------------
 -- COMBAK: organize this section and maybe rewrite some of the functions
