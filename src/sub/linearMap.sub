--- conflicted
+++ resolved
@@ -1,12 +1,3 @@
-Scalar x
-Scalar y
-<<<<<<< HEAD
-=======
-Scalar z
-
-z := addS(x, y)
->>>>>>> a4ef1147
-
 VectorSpace U
 VectorSpace V
 VectorSpace W
@@ -17,11 +8,7 @@
 LinearMap g
 LinearMap h
 
-<<<<<<< HEAD
--- Vector d
--- d := AddV(a, b)
--- In(d, U)
-=======
+
 Vector d
 d := addV(a, b)
 In(d, U)
@@ -29,7 +16,6 @@
 Vector e
 e := addV(c, c)
 In(e, V)
->>>>>>> a4ef1147
 
 In(a, U)
 In(b, U)
@@ -38,12 +24,5 @@
 From(g, V, U)
 From(h, U, U)
 
--- Ill-typed expressions
-<<<<<<< HEAD
 a := neg(y)
 b := add(a, y)
-=======
-a := neg(x)
-b := addV(a, y)
->>>>>>> a4ef1147
-c := neg(a, a)