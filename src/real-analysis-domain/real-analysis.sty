--- conflicted
+++ resolved
@@ -125,11 +125,7 @@
       -- TODO: fix findShapeNames so `I` doesn't need to have a shape
       -- this is a hack
       I.shape = Line {
-<<<<<<< HEAD
-      	      color = Colors.none
-=======
   	      color = Colors.none
->>>>>>> ab2afe42
       }
 
       -- I.text = Text {
@@ -349,11 +345,7 @@
 }
 
 Real a
-<<<<<<< HEAD
-with Real b; Reals  R; Interval I
-=======
 with Real b; Reals R; ClosedInterval I -- TODO: be able to say Interval I?
->>>>>>> ab2afe42
 where I := CreateClosedInterval(a, b); Subset(I, R)
 {
     override a.shape = Image {
@@ -362,9 +354,6 @@
         lengthX = 100
         lengthY = 200
     }
-<<<<<<< HEAD
-}
-=======
 }
 
 /*
@@ -374,5 +363,4 @@
 {
     I.distFn = ensure disjoint(I.shape, J.shape)
 }
-*/
->>>>>>> ab2afe42
+*/