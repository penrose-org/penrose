--- conflicted
+++ resolved
@@ -1012,11 +1012,13 @@
 
 -- | 'compileStyle' runs the main Style compiler on the AST of Style and output from the Substance compiler and outputs the initial state for the optimization problem. This function is a top-level function used by "Server" and "ShadowMain"
 -- TODO: enable logger
-<<<<<<< HEAD
 compileStyle :: StyProg -> C.SubOut -> [J.StyVal] -> OptConfig -> Either CompilerError State
-compileStyle styProg (C.SubOut subProg (subEnv, eqEnv) labelMap) styVals optConfig = do
-    let selEnvs = checkSels subEnv styProg
-    let subss = find_substs_prog subEnv eqEnv subProg styProg selEnvs
+compileStyle styProgInit (C.SubOut subProg (subEnv, eqEnv) labelMap) styVals optConfig = do
+    let selEnvs = checkSels subEnv styProgInit
+    let subss = find_substs_prog subEnv eqEnv subProg styProgInit selEnvs
+    -- Preprocess Style program to turn anonymous assignments into named ones
+    let styProg = nameAnonStatements styProgInit
+
     -- NOT :: forall a . (Autofloat a) => Either [Error] (Translation a)
     -- We intentionally specialize/monomorphize the translation to Float so it can be fully evaluated
     -- and is not trapped under the lambda of the typeclass (Autofloat a) => ...
@@ -1030,89 +1032,48 @@
                 Just gpiOrdering -> Right $ initState { selectorMatches = map length subss, shapeOrdering = gpiOrdering } 
                 Nothing -> Left $ StyleLayering "The graph formed by partial ordering of GPIs is cyclic and therefore can't be sorted." 
 
+ -- putStrLn "Parsed Style program\n"
+   -- pPrint styProgInit
+   -- divLine
+
+   -- Preprocess Style program to turn anonymous assignments into named ones
+--    let styProg = nameAnonStatements styProgInit
+
+   -- putStrLn "Named Style program\n"
+   -- pPrint styProg
+   -- divLine
+
 --    putStrLn "Running Style semantics\n"
+--    let selEnvs = checkSels subEnv styProg
+
 --    putStrLn "Selector static semantics and local envs:\n"
 --    forM_ selEnvs pPrint
 --    divLine
+
+--    let subss = find_substs_prog subEnv eqEnv subProg styProg selEnvs
 --    putStrLn "Selector matches:\n"
 --    forM_ subss pPrint
 --    divLine
+
+--    let subss = find_substs_prog subEnv eqEnv subProg styProg selEnvs
+--    putStrLn "(Selector * matches for that selector):\n"
+--    forM_ (zip selEnvs subss) pPrint
+--    divLine
+
 --    putStrLn "Translated Style program:\n"
 --    pPrint trans
 --    divLine
+
+--    let initState = genOptProblemAndState transAuto optConfig
 --    putStrLn "Generated initial state:\n"
 --    print initState
 --    divLine
+
+--    -- global layering order computation
+--    let gpiOrdering = computeLayering transAuto
 --    putStrLn "Generated GPI global layering:\n"
 --    print gpiOrdering
 --    divLine
---    putStrLn (bgColor Cyan $ style Italic "   Style program warnings   ")
---    let warns = warnings transAuto
---    putStrLn (color Red $ intercalate "\n" warns ++ "\n")
---    return initState'
-=======
-compileStyle :: StyProg -> C.SubOut -> [J.StyVal] -> OptConfig -> IO State
-compileStyle styProgInit (C.SubOut subProg (subEnv, eqEnv) labelMap) styVals optConfig = do
-   -- putStrLn "Parsed Style program\n"
-   -- pPrint styProgInit
-   -- divLine
-
-   -- Preprocess Style program to turn anonymous assignments into named ones
-   let styProg = nameAnonStatements styProgInit
-
-   -- putStrLn "Named Style program\n"
-   -- pPrint styProg
-   -- divLine
-
-   putStrLn "Running Style semantics\n"
-   let selEnvs = checkSels subEnv styProg
-
-   putStrLn "Selector static semantics and local envs:\n"
-   forM_ selEnvs pPrint
-   divLine
-
-   let subss = find_substs_prog subEnv eqEnv subProg styProg selEnvs
-   putStrLn "Selector matches:\n"
-   forM_ subss pPrint
-   divLine
-
-   let subss = find_substs_prog subEnv eqEnv subProg styProg selEnvs
-   putStrLn "(Selector * matches for that selector):\n"
-   forM_ (zip selEnvs subss) pPrint
-   divLine
-
-   let !trans = translateStyProg subEnv eqEnv subProg styProg labelMap styVals
-                       :: Either [Error] (Translation Double)
-                       -- NOT :: forall a . (Autofloat a) => Either [Error] (Translation a)
-                       -- We intentionally specialize/monomorphize the translation to Float so it can be fully evaluated
-                       -- and is not trapped under the lambda of the typeclass (Autofloat a) => ...
-                       -- This greatly improves the performance of the system. See #166 for more details.
---    let transAuto = castTranslation $ fromRight trans
---                        :: forall a . (Autofloat a) => Translation a
-   let transAuto = fromRight trans 
-
-   putStrLn "Translated Style program:\n"
-   pPrint trans
-   divLine
-
-   let initState = genOptProblemAndState transAuto optConfig
-   putStrLn "Generated initial state:\n"
-   print initState
-   divLine
-
-   -- global layering order computation
-   let gpiOrdering = computeLayering transAuto
-   putStrLn "Generated GPI global layering:\n"
-   print gpiOrdering
-   divLine
-
-   let initState' = initState { shapeOrdering = gpiOrdering }
-
-   putStrLn (bgColor Cyan $ style Italic "   Style program warnings   ")
-   let warns = warnings transAuto
-   putStrLn (color Red $ intercalate "\n" warns ++ "\n")
-   return initState'
->>>>>>> f8f8e208
 
 -- | After monomorphizing the translation's type (to make sure it's computed), we generalize the type again, which means
 -- | it's again under a typeclass lambda. (#166)
