-- | The GenOptProblem module performs several passes on the translation generated
-- by the Style compiler to generate the initial state (fields and GPIs) and optimization problem
-- (objectives, constraints, and computations) specified by the Substance/Style pair.
{-# OPTIONS_HADDOCK prune #-}
{-# LANGUAGE AllowAmbiguousTypes       #-}
{-# LANGUAGE DeriveGeneric             #-}
{-# LANGUAGE NoMonomorphismRestriction #-}
{-# LANGUAGE RankNTypes                #-}
{-# LANGUAGE UnicodeSyntax             #-}

-- Mostly for autodiff
module Penrose.GenOptProblem where

import           Control.Monad         (foldM, forM_)
import qualified Data.Aeson            as A
import           Data.Array            (assocs)
import           Data.Either           (partitionEithers)
import qualified Data.Graph            as Graph
import           Data.List             (foldl', intercalate, minimumBy,
                                        partition)
import qualified Data.Map.Strict       as M
import qualified Data.Maybe            as DM (fromJust)
import qualified Data.Set              as Set
import           Debug.Trace
import           GHC.Float             (double2Float, float2Double)
import           GHC.Generics
import qualified Numeric.LinearAlgebra as L
import           Penrose.Env
import           Penrose.Functions
import           Penrose.Shapes
import           Penrose.Style
import qualified Penrose.Substance     as C
import qualified Penrose.SubstanceJSON as J
import           Penrose.Transforms
import           Penrose.Util
import           System.Console.Pretty (Color (..), Style (..), bgColor, color,
                                        style, supportsPretty)
import           System.IO.Unsafe      (unsafePerformIO)
import           System.Random
import           Text.Show.Pretty      (pPrint, ppShow)

-- default (Int, Float)
-------------------- Type definitions
type StyleOptFn = (String, [Expr]) -- Objective or constraint

data OptType
  = Objfn
  | Constrfn
  deriving (Show, Eq)

data Fn = Fn
  { fname   :: String
  , fargs   :: [Expr]
  , optType :: OptType
  } deriving (Show, Eq)

data FnDone a = FnDone
  { fname_d   :: String
  , fargs_d   :: [ArgVal a]
  , optType_d :: OptType
  } deriving (Show, Eq)

-- A map from the varying path to its value, used to look up values in the translation
type VaryMap a = M.Map Path (TagExpr a)

------- State type definitions
-- Stores the last EP varying state (that is, the state when the unconstrained opt last converged)
type LastEPstate = [Double] -- Note: NOT polymorphic (due to system slowness with polymorphism)

data OptStatus
  = NewIter
  | UnconstrainedRunning LastEPstate
  | UnconstrainedConverged LastEPstate
  | EPConverged

instance Show OptStatus where
  show NewIter = "New iteration"
  show (UnconstrainedRunning lastEPstate) =
    "Unconstrained running" -- with last EP state:\n" ++ show lastEPstate
  show (UnconstrainedConverged lastEPstate) =
    "Unconstrained converged" -- with last EP state:\n" ++ show lastEPstate
  show EPConverged = "EP converged"

instance Eq OptStatus where
  x == y =
    case (x, y) of
      (NewIter, NewIter)                                   -> True
      (EPConverged, EPConverged)                           -> True
      (UnconstrainedRunning a, UnconstrainedRunning b)     -> a == b
      (UnconstrainedConverged a, UnconstrainedConverged b) -> a == b
      (_, _)                                               -> False

data Params = Params
  { weight    :: Float
  , optStatus :: OptStatus
                    --    overallObjFn :: forall a . (Autofloat a) => StdGen -> a -> [a] -> a,
  , bfgsInfo  :: BfgsParams
  }

instance Show Params where
  show p =
    "Weight: " ++ show (weight p) ++ " | Opt status: " ++ show (optStatus p)
                             -- ++ "\nBFGS info:\n" ++ show (bfgsInfo p)

data BfgsParams = BfgsParams
  { lastState        :: Maybe [Double] -- x_k
  , lastGrad         :: Maybe [Double] -- gradient of f(x_k)
  , invH             :: Maybe [[Double]] -- (BFGS only) estimate of the inverse of the hessian, H_k (TODO: are these indices right?)
  , s_list           :: [[Double]] -- (L-BFGS only) s_i (state difference) from k-1 to k-m
  , y_list           :: [[Double]] -- (L-BFGS only) y_i (grad difference) from k-1 to k-m
  , numUnconstrSteps :: Int -- (L-BFGS only) number of steps so far, starting at 0
  , memSize          :: Int -- (L-BFGS only) number of vectors to retain
  }

-- data BfgsParams = BfgsParams {
--      lastState :: Maybe (L.Vector L.R), -- x_k
--      lastGrad :: Maybe (L.Vector L.R),  -- gradient of f(x_k)
--      invH :: Maybe (L.Matrix L.R),  -- (BFGS only) estimate of the inverse of the hessian, H_k (TODO: are these indices right?)
--      s_list :: [L.Vector L.R], -- (L-BFGS only) s_i (state difference) from k-1 to k-m
--      y_list :: [L.Vector L.R],  -- (L-BFGS only) y_i (grad difference) from k-1 to k-m
--      numUnconstrSteps :: Int, -- (L-BFGS only) number of steps so far, starting at 0
--      memSize :: Int -- (L-BFGS only) number of vectors to retain
-- }
instance Show BfgsParams where
  show s =
    "\nBFGS params:\n" ++
    "\nlastState: \n" ++
    show (lastState s) ++
    "\nlastGrad: \n" ++
    show (lastGrad s) ++
    "\ninvH: \n" ++
    show (invH s) ++
                  -- This is a lot of output (can be 2 * defaultBfgsMemSize * state size)
                  -- "\ns_list:\n" ++ show (s_list s) ++
                  -- "\ny_list:\n" ++ show (y_list s) ++
    "\nlength of s_list:\n" ++
    (show $ length $ s_list s) ++
    "\nlength of y_list:\n" ++
    (show $ length $ y_list s) ++
    "\nnumUnconstrSteps:\n" ++
    show (numUnconstrSteps s) ++ "\nmemSize:\n" ++ show (memSize s) ++ "\n"

defaultBfgsMemSize :: Int
defaultBfgsMemSize = 17

-- Shorter memory seems to work better in practice; Nocedal says between 3 and 30 is a good `m` (see p227)
-- but the choice of `m` is also problem-dependent
defaultBfgsParams =
  BfgsParams
  { lastState = Nothing
  , lastGrad = Nothing
  , invH = Nothing
  , s_list = []
  , y_list = []
  , numUnconstrSteps = 0
  , memSize = defaultBfgsMemSize
  }

type PolicyState = String -- Should this include the functions that it returned last time?

type Policy = [Fn] -> [Fn] -> PolicyParams -> (Maybe [Fn], PolicyState)

data PolicyParams = PolicyParams
  { policyState :: String
  , policySteps :: Int
  , currFns     :: [Fn]
  }

instance Show PolicyParams where
  show p =
    "Policy state: " ++
    policyState p ++ " | Policy steps: " ++ show (policySteps p)
                          -- ++ "\nFunctions:\n" ++ ppShow (currFns p)

data OptMethod
  = Newton
  | BFGS
  | LBFGS
  | GradientDescent
  deriving (Eq, Show, Generic)

instance A.ToJSON OptMethod where
  toEncoding = A.genericToEncoding A.defaultOptions

instance A.FromJSON OptMethod

data OptConfig = OptConfig
  { optMethod :: OptMethod
  } deriving (Eq, Show, Generic)

defaultOptConfig = OptConfig {optMethod = LBFGS}

instance A.ToJSON OptConfig where
  toEncoding = A.genericToEncoding A.defaultOptions

instance A.FromJSON OptConfig

data State = State
  { shapesr            :: [Shape Double]
  , shapePaths         :: [Path]
  , shapeOrdering      :: [String]
  , shapeProperties    :: [(String, Field, Property)]
  , transr             :: Translation Double
  , varyingPaths       :: [Path]
  , uninitializedPaths :: [Path]
  , pendingPaths       :: [Path]
  , varyingState       :: [Double] -- Note: NOT polymorphic
  , paramsr            :: Params
  , objFns             :: [Fn]
  , constrFns          :: [Fn]
  , rng                :: StdGen
  , selectorMatches    :: [Int]
                    --  policyFn :: Policy,
  , policyParams       :: PolicyParams
  , oConfig            :: OptConfig
  }

instance Show State where
  show s =
    "Shapes: \n" ++
    ppShow (shapesr s) ++
    "\nShape names: \n" ++
    ppShow (shapePaths s) ++
    "\nTranslation: \n" ++
    ppShow (transr s) ++
    "\nVarying paths: \n" ++
    ppShow (varyingPaths s) ++
    "\nUninitialized paths: \n" ++
    ppShow (uninitializedPaths s) ++
    "\nVarying state: \n" ++
    ppShow (varyingState s) ++
    "\nParams: \n" ++
    ppShow (paramsr s) ++
    "\nObjective Functions: \n" ++
    ppShowList (objFns s) ++
    "\nConstraint Functions: \n" ++ ppShowList (constrFns s)

-- Reimplementation of 'ppShowList' from pretty-show. Not sure why it cannot be imported at all
ppShowList = concatMap ((++) "\n" . ppShow)

--------------- Constants
-- For evaluating expressions
startingIteration, maxEvalIteration :: Int
startingIteration = 0

maxEvalIteration = 500 -- Max iteration depth in case of cycles

evalIterRange :: (Int, Int)
evalIterRange = (startingIteration, maxEvalIteration)

initRng :: StdGen
initRng = mkStdGen seed
  where
    seed = 17 -- deterministic RNG with seed

-- initRng = unsafePerformIO newStdGen -- random RNG with seed
--------------- Parameters used in optimization
-- Should really be in Optimizer, but need to fix module import structure
constrWeight :: Floating a => a
constrWeight = 10 ^ 4

-- for use in barrier/penalty method (interior/exterior point method)
-- seems if the point starts in interior + weight starts v small and increases, then it converges
-- not quite: if the weight is too small then the constraint will be violated
initWeight :: Autofloat a => a
-- initWeight = 10 ** (-5)
-- Converges very fast w/ constraints removed (function-composition.sub)
-- initWeight = 0
-- Steps very slowly with a higher weight; does not seem to converge but looks visually OK (function-composition.sub)
-- initWeight = 1
initWeight = 10 ** (-3)

policyToUse :: Policy
policyToUse = optimizeSumAll

-- policyToUse = optimizeConstraintsThenObjectives
-- policyToUse = optimizeConstraints
-- policyToUse = optimizeObjectives
--------------- Utility functions
declaredVarying :: (Autofloat a) => TagExpr a -> Bool
declaredVarying (OptEval (AFloat Vary)) = True
declaredVarying _                       = False

isVarying :: (Autofloat a) => Expr -> Bool
isVarying (AFloat Vary) = True
isVarying _ = False

sumMap :: Floating b => (a -> b) -> [a] -> b -- common pattern in objective functions
sumMap f l = sum $ map f l

-- TODO: figure out what to do with sty vars
mkPath :: [String] -> Path
mkPath [name, field] = FieldPath (BSubVar (VarConst name)) field
mkPath [name, field, property] =
  PropertyPath (BSubVar (VarConst name)) field property

pathToList :: Path -> [String]
pathToList (FieldPath (BSubVar (VarConst name)) field) = [name, field]
pathToList (PropertyPath (BSubVar (VarConst name)) field property) =
  [name, field, property]
pathToList _ = error "pathToList should not handle Sty vars"

isFieldOrAccessPath :: Path -> Bool
isFieldOrAccessPath (FieldPath _ _)      = True
isFieldOrAccessPath (AccessPath (FieldPath _ _) _) = True
isFieldOrAccessPath (AccessPath (PropertyPath _ _ _) _) = False
isFieldOrAccessPath (PropertyPath _ _ _) = False

bvarToString :: BindingForm -> String
bvarToString (BSubVar (VarConst s)) = s
bvarToString (BStyVar (StyVar s))   = s -- For namespaces
             -- error ("bvarToString: cannot handle Style variable: " ++ show v)

getShapeName :: String -> Field -> String
getShapeName subName field = subName ++ "." ++ field

-- For varying values to be inserted into varyMap
floatToTagExpr :: (Autofloat a) => a -> TagExpr a
floatToTagExpr n = Done (FloatV n)

-- | converting from Value to TagExpr
toTagExpr :: (Autofloat a) => Value a -> TagExpr a
toTagExpr v = Done v

-- | converting from TagExpr to Value
toVal :: (Autofloat a) => TagExpr a -> Value a
toVal (Done v)    = v
toVal (OptEval _) = error "Shape properties were not fully evaluated"

toFn :: OptType -> StyleOptFn -> Fn
toFn otype (name, args) = Fn {fname = name, fargs = args, optType = otype}

toFns :: ([StyleOptFn], [StyleOptFn]) -> ([Fn], [Fn])
toFns (objfns, constrfns) =
  (map (toFn Objfn) objfns, map (toFn Constrfn) constrfns)

list2 (a, b) = [a, b]

mkVaryMap :: (Autofloat a) => [Path] -> [a] -> VaryMap a
mkVaryMap varyPaths varyVals =
  M.fromList $ zip varyPaths (map floatToTagExpr varyVals)

------------------- Translation helper functions
------ Generic functions for folding over a translation
foldFields ::
     (Autofloat a)
  => (String -> Field -> FieldExpr a -> [b] -> [b])
  -> Name
  -> FieldDict a
  -> [b]
  -> [b]
foldFields f name fieldDict acc =
  let res = M.foldrWithKey (f name) [] fieldDict
  in res ++ acc

foldSubObjs ::
     (Autofloat a)
  => (String -> Field -> FieldExpr a -> [b] -> [b])
  -> Translation a
  -> [b]
foldSubObjs f trans = M.foldrWithKey (foldFields f) [] (trMap trans)

------- Inserting into a translation
insertGPI ::
     (Autofloat a)
  => Translation a
  -> String
  -> Field
  -> ShapeTypeStr
  -> PropertyDict a
  -> Translation a
insertGPI trans n field t propDict =
  case M.lookup n $ trMap trans of
    Nothing -> error "Substance ID does not exist"
    Just fieldDict ->
      let fieldDict' = M.insert field (FGPI t propDict) fieldDict
          trMap' = M.insert n fieldDict' $ trMap trans
      in trans {trMap = trMap'}

insertPath ::
     (Autofloat a)
  => Translation a
  -> (Path, TagExpr a)
  -> Either [Error] (Translation a)
insertPath trans (path, expr) =
  let overrideFlag = False -- These paths should not exist in trans
  in addPath overrideFlag trans path expr

insertPaths ::
     (Autofloat a) => [Path] -> [TagExpr a] -> Translation a -> Translation a
insertPaths varyingPaths varying trans =
  if length varying /= length varyingPaths
    then error "not the same # varying paths as varying variables"
    else case foldM insertPath trans (zip varyingPaths varying) of
           Left errs ->
             error $
             "Error while adding varying paths: " ++ intercalate "\n" errs
           Right tr -> tr

------- Looking up fields/properties in a translation
-- First check if the path is a varying path. If so then use the varying value
-- (The value in the translation is stale and should be ignored)
-- If not then use the expr in the translation
lookupFieldWithVarying ::
     (Autofloat a)
  => BindingForm
  -> Field
  -> Translation a
  -> VaryMap a
  -> FieldExpr a
lookupFieldWithVarying bvar field trans varyMap =
  case M.lookup (mkPath [bvarToString bvar, field]) varyMap of
    Just varyVal -> FExpr varyVal
    Nothing      -> lookupField bvar field trans

lookupPropertyWithVarying ::
     (Autofloat a)
  => BindingForm
  -> Field
  -> Property
  -> Translation a
  -> VaryMap a
  -> TagExpr a
lookupPropertyWithVarying bvar field property trans varyMap =
  case M.lookup (mkPath [bvarToString bvar, field, property]) varyMap of
    Just varyVal -> varyVal
    Nothing      -> lookupProperty bvar field property trans

lookupPaths :: (Autofloat a) => [Path] -> Translation a -> [a]
lookupPaths paths trans = map lookupPath paths
  where
    -- Have to look up AccessPaths first, since they make a recursive call, and are not invalid paths themselves 
    lookupPath p@(AccessPath (FieldPath b f) [i]) =
       case lookupField b f trans of
         FExpr (OptEval (Vector es)) -> if es !! i == AFloat (Vary) 
                                        then error ("expected non-?: " ++ show p ++ ", " ++ show es)
                                        else r2f $ floatOf $ es !! i
         FExpr (Done (VectorV es)) -> es !! i
         xs -> error ("varying path \"" ++
             pathStr p ++ "\" is invalid: is '" ++ show xs ++ "'")
    lookupPath p@(AccessPath (PropertyPath b f pr) [i]) =
       case lookupProperty b f pr trans of
         OptEval (Vector es) -> if es !! i == AFloat (Vary) 
                                then error ("expected non-?: " ++ show p ++ ", " ++ show es)
                                else r2f $ floatOf $ es !! i
         Done (VectorV es) -> es !! i
         xs -> error ("varying path \"" ++
             pathStr p ++ "\" is invalid: is '" ++ show xs ++ "'")
    lookupPath p@(FieldPath v field) =
      case lookupField v field trans of
        FExpr (OptEval (AFloat (Fix n))) -> r2f n
        FExpr (Done (FloatV n)) -> r2f n
        xs ->
          error
            ("varying path \"" ++
             pathStr p ++ "\" is invalid: is '" ++ show xs ++ "'")
    lookupPath p@(PropertyPath v field pty) =
      case lookupProperty v field pty trans of
        OptEval (AFloat (Fix n)) -> r2f n
        Done (FloatV n) -> n
        xs ->
          error
            ("varying path \"" ++
             pathStr p ++ "\" is invalid: is '" ++ show xs ++ "'")
    floatOf (AFloat (Fix f)) = f

-- TODO: resolve label logic here?
shapeExprsToVals ::
     (Autofloat a) => (String, Field) -> PropertyDict a -> Properties a
shapeExprsToVals (subName, field) properties =
  let shapeName = getShapeName subName field
      properties' = M.map toVal properties
  in M.insert "name" (StrV shapeName) properties'

getShapes :: (Autofloat a) => [(String, Field)] -> Translation a -> [Shape a]
getShapes shapePaths trans = map (getShape trans) shapePaths
          -- TODO: fix use of Sub/Sty name here
  where
    getShape trans (name, field) =
      let fexpr = lookupField (BSubVar $ VarConst name) field trans
      in case fexpr of
           FExpr _ -> error "expected GPI, got field"
           FGPI ctor properties ->
             (ctor, shapeExprsToVals (name, field) properties)

----- GPI helper functions
shapes2vals :: (Autofloat a) => [Shape a] -> [Path] -> [Value a]
shapes2vals shapes paths = reverse $ foldl' (lookupPath shapes) [] paths
  where
    lookupPath shapes acc (PropertyPath s field property) =
      let subID = bvarToString s
          shapeName = getShapeName subID field
      in get (findShape shapeName shapes) property : acc
    lookupPath _ acc (FieldPath _ _) = acc

-- Given a set of new shapes (from the frontend) and a varyMap (for varying field values):
-- look up property values in the shapes and field values in the varyMap
-- NOTE: varyState is constructed using a foldl, so to preserve its order, we must reverse the list of values!
shapes2floats :: (Autofloat a) => [Shape a] -> VaryMap a -> [Path] -> [a]
shapes2floats shapes varyMap varyingPaths =
  reverse $ foldl' (lookupPathFloat shapes varyMap) [] varyingPaths
  where
    lookupPathFloat ::
         (Autofloat a) => [Shape a] -> VaryMap a -> [a] -> Path -> [a]

    lookupPathFloat shapes varyMap acc p@(AccessPath fp@(FieldPath b f) [i]) =
      case M.lookup p varyMap of
        Just (Done (FloatV num)) -> num : acc
        Just _ ->
          error
            ("wrong type for varying field path (expected float): " ++ show fp)
        Nothing ->
          error
            ("could not find varying field path '" ++ show fp ++ "' in varyMap: " ++ show varyMap)
                    
<<<<<<< HEAD
      -- case M.lookup p varyMap of
      --   Just (OptEval (Vector es)) -> if es !! i == AFloat (Vary) 
      --                                  then error ("expected non-?: " ++ show p ++ ", " ++ show es)
      --                                  else (r2f $ floatOf $ es !! i) : acc
      --   Just (Done (VectorV es)) -> (es !! i) : acc
      --   Just _ -> error ("wrong type for varying field path (expected float): " ++ show fp)
      --   Nothing -> error ("could not find varying field path '" ++ show fp ++ "' in varyMap")

=======
>>>>>>> 100c9c84
    lookupPathFloat shapes varyMap acc p@(AccessPath (PropertyPath s field property) [i]) =
      let subID = bvarToString s
          shapeName = getShapeName subID field
          res = getVec (findShape shapeName shapes) property
      in (res !! i) : acc

    lookupPathFloat shapes _ acc (PropertyPath s field property) =
      let subID = bvarToString s
          shapeName = getShapeName subID field
      in getNum (findShape shapeName shapes) property : acc

    lookupPathFloat _ varyMap acc fp@(FieldPath _ _) =
      case M.lookup fp varyMap of
        Just (Done (FloatV num)) -> num : acc
        Just _ ->
          error
            ("wrong type for varying field path (expected float): " ++ show fp)
        Nothing ->
          error
            ("could not find varying field path '" ++ show fp ++ "' in varyMap: " ++ show varyMap)

    floatOf (AFloat (Fix f)) = f


--------------------------------- Analyzing the translation
--- Find varying (float) paths
-- For now, don't optimize these float-valued properties of a GPI
-- (use whatever they are initialized to in Shapes or set to in Style)
unoptimizedFloatProperties :: [String]
unoptimizedFloatProperties =
  [ "rotation"
  , "strokeWidth"
  , "thickness"
  , "transform"
  , "transformation"
  , "opacity"
  , "finalW"
  , "finalH"
  , "arrowheadSize"
  ]

optimizedVectorProperties :: [String]
optimizedVectorProperties =
  [ "start"
  , "end"
  , "center"
  ]

-- Look for nested varying variables, given the path to its parent var (e.g. `x.r` => (-1.2, ?)) => `x.r`[1] is varying
findNestedVarying :: (Autofloat a) => TagExpr a -> Path -> [Path]
findNestedVarying (OptEval (Vector es)) p = map (\(e, i) -> AccessPath p [i]) $ filter (\(e, i) -> isVarying e) $ zip es ([0..] :: [Int])
-- COMBAK: This should search, but for now we just don't handle nested varying vars in these
findNestedVarying (OptEval (Matrix _)) p = []
findNestedVarying (OptEval (List _)) p = []
findNestedVarying (OptEval (Tuple _ _)) p = []
findNestedVarying _ _ = []

-- If any float property is not initialized in properties,
-- or it's in properties and declared varying, it's varying
findPropertyVarying ::
     (Autofloat a)
  => String
  -> Field
  -> M.Map String (TagExpr a)
  -> String
  -> [Path]
  -> [Path]
findPropertyVarying name field properties floatProperty acc =
  case M.lookup floatProperty properties of
    Nothing ->
      if floatProperty `elem` unoptimizedFloatProperties
        then acc
        else if floatProperty `elem` optimizedVectorProperties
        then let paths = findNestedVarying (OptEval $ Vector [AFloat Vary, AFloat Vary]) (mkPath [name, field, floatProperty]) 
             -- Return paths for both elements, COMBAK: This hardcodes that unset vectors have 2 elements, need to generalize
             in paths ++ acc
        else mkPath [name, field, floatProperty] : acc
    Just expr ->
      if declaredVarying expr
        then mkPath [name, field, floatProperty] : acc
        else let paths = findNestedVarying expr (mkPath [name, field, floatProperty]) -- Handles vectors
             in paths ++ acc

findFieldVarying ::
     (Autofloat a) => String -> Field -> FieldExpr a -> [Path] -> [Path]
findFieldVarying name field (FExpr expr) acc =
  if declaredVarying expr
    then mkPath [name, field] : acc -- TODO: deal with StyVars
    else let paths = findNestedVarying expr (mkPath [name, field])
         in paths ++ acc
findFieldVarying name field (FGPI typ properties) acc =
  let ctorFloats = propertiesOf FloatT typ ++ propertiesOf VectorT typ
      varyingFloats = filter (not . isPending typ) ctorFloats
      -- This splits up vector-typed properties into one path for each element
      vs = foldr (findPropertyVarying name field properties) [] varyingFloats
  in vs ++ acc

findVarying :: (Autofloat a) => Translation a -> [Path]
findVarying = foldSubObjs findFieldVarying

--- Find pending paths
-- | Find the paths to all pending, non-float, non-name properties
findPending :: (Autofloat a) => Translation a -> [Path]
findPending = foldSubObjs findFieldPending
  where
    pendingProp _ (Pending _) = True
    pendingProp _ _           = False
    findFieldPending name field (FExpr expr) acc = acc
    findFieldPending name field (FGPI typ properties) acc =
      let pendingProps = M.keys $ M.filterWithKey pendingProp properties
      in map (\p -> mkPath [name, field, p]) pendingProps ++ acc

--- Find uninitialized (non-float) paths
findPropertyUninitialized ::
     (Autofloat a)
  => String
  -> Field
  -> M.Map String (TagExpr a)
  -> String
  -> [Path]
  -> [Path]
findPropertyUninitialized name field properties nonfloatProperty acc =
  case M.lookup nonfloatProperty properties
    -- nonfloatProperty is a non-float property that is NOT set by the user and thus we can sample it
        of
    Nothing   -> mkPath [name, field, nonfloatProperty] : acc
    Just expr -> acc

findFieldUninitialized ::
     (Autofloat a) => String -> Field -> FieldExpr a -> [Path] -> [Path]
-- NOTE: we don't find uninitialized field because you can't leave them uninitialized. Plus, we don't know what types they are
findFieldUninitialized name field (FExpr expr) acc = acc
findFieldUninitialized name field (FGPI typ properties) acc =
  let ctorNonfloats = filter (/= "name") $ propertiesNotOf FloatT typ
  in let uninitializedProps = ctorNonfloats
     in let vs =
              foldr
                (findPropertyUninitialized name field properties)
                []
                uninitializedProps
        in vs ++ acc

-- | Find the paths to all uninitialized, non-float, non-name properties
findUninitialized :: (Autofloat a) => Translation a -> [Path]
findUninitialized = foldSubObjs findFieldUninitialized

--- Find various kinds of functions
findObjfnsConstrs ::
     (Autofloat a) => Translation a -> [Either StyleOptFn StyleOptFn]
findObjfnsConstrs = foldSubObjs findFieldFns
  where
    findFieldFns ::
         (Autofloat a)
      => String
      -> Field
      -> FieldExpr a
      -> [Either StyleOptFn StyleOptFn]
      -> [Either StyleOptFn StyleOptFn]
    findFieldFns name field (FExpr (OptEval expr)) acc =
      case expr of
        ObjFn fname args    -> Left (fname, args) : acc
        ConstrFn fname args -> Right (fname, args) : acc
        _                   -> acc -- Not an optfn
          -- COMBAK: what should we do if there's a constant field?
    findFieldFns name field (FExpr (Done _)) acc = acc
    findFieldFns name field (FGPI _ _) acc = acc

findDefaultFns ::
     (Autofloat a) => Translation a -> [Either StyleOptFn StyleOptFn]
findDefaultFns = foldSubObjs findFieldDefaultFns
  where
    findFieldDefaultFns ::
         (Autofloat a)
      => String
      -> Field
      -> FieldExpr a
      -> [Either StyleOptFn StyleOptFn]
      -> [Either StyleOptFn StyleOptFn]
    findFieldDefaultFns name field gpi@(FGPI typ props) acc =
      let args = [EPath $ FieldPath (BSubVar (VarConst name)) field]
          objs = map (Left . addArgs args) $ defaultObjFnsOf typ
          constrs = map (Right . addArgs args) $ defaultConstrsOf typ
      in constrs ++ objs ++ acc
      where
        addArgs arguments f = (f, arguments)
    findFieldDefaultFns _ _ _ acc = acc

--- Find shapes and their properties
findShapeNames :: (Autofloat a) => Translation a -> [(String, Field)]
findShapeNames = foldSubObjs findGPIName
  where
    findGPIName ::
         (Autofloat a)
      => String
      -> Field
      -> FieldExpr a
      -> [(String, Field)]
      -> [(String, Field)]
    findGPIName name field (FGPI _ _) acc = (name, field) : acc
    findGPIName _ _ (FExpr _) acc         = acc

findShapesProperties ::
     (Autofloat a) => Translation a -> [(String, Field, Property)]
findShapesProperties = foldSubObjs findShapeProperties
  where
    findShapeProperties ::
         (Autofloat a)
      => String
      -> Field
      -> FieldExpr a
      -> [(String, Field, Property)]
      -> [(String, Field, Property)]
    findShapeProperties name field (FGPI ctor properties) acc =
      let paths = map (\property -> (name, field, property)) (M.keys properties)
      in paths ++ acc
    findShapeProperties _ _ (FExpr _) acc = acc

------------------------------ Evaluating the translation and expressions/GPIs in it
-- TODO: write a more general typechecking mechanism
evalUop :: (Autofloat a) => UnaryOp -> ArgVal a -> Value a
evalUop UMinus v =
  case v of
    Val (FloatV a) -> FloatV (-a)
    Val (IntV i)   -> IntV (-i)
    GPI _          -> error "cannot negate a GPI"
    Val _          -> error "wrong type to negate"
evalUop UPlus v = error "unary + doesn't make sense" -- TODO remove from parser

evalBinop :: (Autofloat a) => BinaryOp -> ArgVal a -> ArgVal a -> Value a
evalBinop op v1 v2 =
  case (v1, v2) of
    (Val (FloatV n1), Val (FloatV n2)) ->
      case op of
        BPlus -> FloatV $ n1 + n2
        BMinus -> FloatV $ n1 - n2
        Multiply -> FloatV $ n1 * n2
        Divide ->
          if n2 == 0
            then error "divide by 0!"
            else FloatV $ n1 / n2
        Exp -> FloatV $ n1 ** n2
    (Val (IntV n1), Val (IntV n2)) ->
      case op of
        BPlus -> IntV $ n1 + n2
        BMinus -> IntV $ n1 - n2
        Multiply -> IntV $ n1 * n2
        Divide ->
          if n2 == 0
            then error "divide by 0!"
            else IntV $ n1 `quot` n2 -- NOTE: not float
        Exp -> IntV $ n1 ^ n2
        -- Cannot mix int and float
    (Val _, Val _) ->
      error
        ("wrong field types for binary op: " ++ show v1 ++ show op ++ show v2)
    (GPI _, Val _) -> error "binop cannot operate on GPI"
    (Val _, GPI _) -> error "binop cannot operate on GPI"
    (GPI _, GPI _) -> error "binop cannot operate on GPIs"

-- | Given a path that is a computed property of a shape (e.g. A.shape.transformation), evaluate each of its arguments (e.g. A.shape.sizeX), pass the results to the property-computing function, and return the result (e.g. an HMatrix)
computeProperty ::
     (Autofloat a)
  => (Int, Int)
  -> BindingForm
  -> Field
  -> Property
  -> VaryMap a
  -> Translation a
  -> StdGen
  -> ComputedValue a
  -> (ArgVal a, Translation a, StdGen)
computeProperty limit bvar field property varyMap trans g (props, compFn) =
  let args = map (\p -> EPath $ PropertyPath bvar field p) props
      (argVals, trans', g') = evalExprs limit args trans varyMap g
      propertyValue = compFn $ map fromGPI argVals
  in (Val propertyValue, trans', g')
  where
    fromGPI (Val x) = x
    fromGPI (GPI x) = error "expected value as prop fn arg, got GPI"

evalProperty ::
     (Autofloat a)
  => (Int, Int)
  -> BindingForm
  -> Field
  -> VaryMap a
  -> ([(Property, TagExpr a)], Translation a, StdGen)
  -> (Property, TagExpr a)
  -> ([(Property, TagExpr a)], Translation a, StdGen)
evalProperty (i, n) bvar field varyMap (propertiesList, trans, g) (property, expr) =
  let path = EPath $ PropertyPath bvar field property -- factor out?
  in let (res, trans', g') = evalExpr (i, n) path trans varyMap g
    -- This check might be redundant with the later GPI conversion in evalExpr, TODO factor out
     in case res of
          Val val -> ((property, Done val) : propertiesList, trans', g')
          GPI _   -> error "GPI property should not evaluate to GPI argument" -- TODO: true later? references?

evalGPI_withUpdate ::
     (Autofloat a)
  => (Int, Int)
  -> BindingForm
  -> Field
  -> (GPICtor, PropertyDict a)
  -> Translation a
  -> VaryMap a
  -> StdGen
  -> ((GPICtor, PropertyDict a), Translation a, StdGen)
evalGPI_withUpdate (i, n) bvar field (ctor, properties) trans varyMap g
        -- Fold over the properties, evaluating each path, which will update the translation each time,
        -- and accumulate the new property-value list (WITH varying looked up)
 =
  let (propertyList', trans', g') =
        foldl'
          (evalProperty (i, n) bvar field varyMap)
          ([], trans, g)
          (M.toList properties)
  in let properties' = M.fromList propertyList'
        {-trace ("Start eval GPI: " ++ show properties ++ " " ++ "\n\tctor: " ++ "\n\tfield: " ++ show field)-}
     in ((ctor, properties'), trans', g')

-- recursively evaluate, tracking iteration depth in case there are cycles in graph
evalExpr ::
     (Autofloat a)
  => (Int, Int)
  -> Expr
  -> Translation a
  -> VaryMap a
  -> StdGen
  -> (ArgVal a, Translation a, StdGen)
evalExpr (i, n) arg trans varyMap g =
  if i >= n
    then error ("evalExpr: iteration depth exceeded (" ++ show n ++ ")")
    else argResult {-trace ("Evaluating expression: " ++ show arg ++ "\n(i, n): " ++ show i ++ ", " ++ show n)-}
  where
    limit = (i + 1, n)
    argResult =
      case arg
            -- Already done values; don't change trans
            of
        IntLit i -> (Val $ IntV i, trans, g)
        StringLit s -> (Val $ StrV s, trans, g)
        BoolLit b -> (Val $ BoolV b, trans, g)
        AFloat (Fix f) -> (Val $ FloatV (r2f f), trans, g) -- TODO: note use of r2f here. is that ok?
        AFloat Vary ->
          error "evalExpr should not encounter an uninitialized varying float!"
            -- Inline computation, needs a recursive lookup that may change trans, but not a path
            -- TODO factor out eval / trans computation?
        UOp op e ->
          let (val, trans', g') = evalExpr limit e trans varyMap g
          in let compVal = evalUop op val
             in (Val compVal, trans', g')
        BinOp op e1 e2 ->
          let ([v1, v2], trans', g') = evalExprs limit [e1, e2] trans varyMap g
          in let compVal = evalBinop op v1 v2
             in (Val compVal, trans', g')
        CompApp fname args
                -- NOTE: the goal of all the rng passing in this module is for invoking computations with randomization
         ->
          let (vs, trans', g') = evalExprs limit args trans varyMap g
              (compRes, g'') = invokeComp fname vs compSignatures g'
          in (compRes, trans', g'')
                -- -- TODO: invokeComp should be used here
                -- case M.lookup fname compDict of
                -- Nothing -> error ("computation '" ++ fname ++ "' doesn't exist")
                -- Just f -> let res = f vs in
                --           (res, trans')
        List es ->
          let (vs, trans', g') = evalExprs limit es trans varyMap g
              floatvs = map checkListElemType vs
          in (Val $ ListV floatvs, trans', g')
        ListAccess p i -> error "TODO list accesses"
        Tuple e1 e2 ->
          let (vs, trans', g') = evalExprs limit [e1, e2] trans varyMap g
              [v1, v2] = map checkListElemType vs
          in (Val $ TupV (v1, v2), trans', g')
            -- Needs a recursive lookup that may change trans. The path case is where trans is actually changed.
        EPath p ->
          case p of
            FieldPath bvar field
                     -- Lookup field expr, evaluate it if necessary, cache the evaluated value in the trans,
                     -- return the evaluated value and the updated trans
             ->
              let fexpr = lookupFieldWithVarying bvar field trans varyMap
              in case fexpr of
                   FExpr (Done v) -> (Val v, trans, g)
                   FExpr (OptEval e) ->
                     let (v, trans', g') = evalExpr limit e trans varyMap g
                     in case v of
                          Val fval ->
                            case insertPath trans' (p, Done fval) of
                              Right trans' -> (v, trans', g')
                              Left err     -> error $ concat err
                          gpiVal@(GPI _) -> (gpiVal, trans', g') -- to deal with path synonyms, e.g. "y.f = some GPI; z.f = y.f"
                   FGPI ctor properties
                     -- Eval each property in the GPI, storing each property result in a new dictionary
                     -- No need to update the translation because each path should update the translation
                    ->
                     let (gpiVal@(ctor', propertiesVal), trans', g') =
                           evalGPI_withUpdate
                             limit
                             bvar
                             field
                             (ctor, properties)
                             trans
                             varyMap
                             g
                     in ( GPI
                            ( ctor'
                            , shapeExprsToVals
                                (bvarToString bvar, field)
                                propertiesVal)
                        , trans'
                        , g')
            PropertyPath bvar field property ->
              let gpiType = shapeType bvar field trans
              in case M.lookup (gpiType, property) computedProperties of
                   Just computeValueInfo ->
                     computeProperty
                       limit
                       bvar
                       field
                       property
                       varyMap
                       trans
                       g
                       computeValueInfo
                   Nothing -- Compute the path as usual
                    ->
                     let texpr =
                           lookupPropertyWithVarying
                             bvar
                             field
                             property
                             trans
                             varyMap
                     in case texpr of
                          Pending v -> (Val v, trans, g)
                          Done v -> (Val v, trans, g)
                          OptEval e ->
                            let (v, trans', g') =
                                  evalExpr limit e trans varyMap g
                            in case v of
                                 Val fval ->
                                   case insertPath trans' (p, Done fval) of
                                     Right trans' -> (v, trans', g')
                                     Left err     -> error $ concat err
                                 GPI _ ->
                                   error
                                     ("path to property expr '" ++
                                      pathStr p ++ "' evaluated to a GPI")
            -- GPI argument
        Ctor ctor properties ->
          error "no anonymous/inline GPIs allowed as expressions!"
            -- Error
        Layering _ _ ->
          error
            "layering should not be an objfn arg (or in the children of one)"
        ObjFn _ _ ->
          error "objfn should not be an objfn arg (or in the children of one)"
        ConstrFn _ _ ->
          error
            "constrfn should not be an objfn arg (or in the children of one)"
        AvoidFn _ _ ->
          error "avoidfn should not be an objfn arg (or in the children of one)"
        PluginAccess _ _ _ ->
          error "plugin access should not be evaluated at runtime"
        xs -> error ("unmatched case in evalExpr with argument: " ++ show xs)

checkListElemType :: (Autofloat a) => ArgVal a -> a
checkListElemType (Val (FloatV x)) = x
checkListElemType _                = error "expected float type"

-- Any evaluated exprs are cached in the translation for future evaluation
-- The varyMap is not changed because its values are final (set by the optimization)
evalExprs ::
     (Autofloat a)
  => (Int, Int)
  -> [Expr]
  -> Translation a
  -> VaryMap a
  -> StdGen
  -> ([ArgVal a], Translation a, StdGen)
evalExprs limit args trans varyMap g =
  foldl' (evalExprF limit varyMap) ([], trans, g) args
  where
    evalExprF ::
         (Autofloat a)
      => (Int, Int)
      -> VaryMap a
      -> ([ArgVal a], Translation a, StdGen)
      -> Expr
      -> ([ArgVal a], Translation a, StdGen)
    evalExprF limit varyMap (argvals, trans, rng) arg =
      let (argVal, trans', rng') = evalExpr limit arg trans varyMap rng
      in (argvals ++ [argVal], trans', rng') -- So returned exprs are in same order

------------- Evaluating all shapes in a translation
evalShape ::
     (Autofloat a)
  => (Int, Int)
  -> VaryMap a
  -> ([Shape a], Translation a, StdGen)
  -> Path
  -> ([Shape a], Translation a, StdGen)
evalShape limit varyMap (shapes, trans, g) shapePath =
  let (res, trans', g') = evalExpr limit (EPath shapePath) trans varyMap g
  in case res of
       GPI shape -> (shape : shapes, trans', g')
       _         -> error "evaluating a GPI path did not result in a GPI"

-- recursively evaluate every shape property in the translation
evalShapes ::
     (Autofloat a)
  => (Int, Int)
  -> [Path]
  -> Translation a
  -> VaryMap a
  -> StdGen
  -> ([Shape a], Translation a, StdGen)
evalShapes limit shapePaths trans varyMap rng =
  let (shapes, trans', rng') =
        foldl' (evalShape limit varyMap) ([], trans, rng) shapePaths
  in (reverse shapes, trans', rng')

-- Given the shape names, use the translation and the varying paths/values in order to evaluate each shape
-- with respect to the varying values
evalTranslation :: State -> ([Shape Double], Translation Double, StdGen)
evalTranslation s =
  let varyMap = mkVaryMap (varyingPaths s) (map r2f $ varyingState s)
  in evalShapes evalIterRange (shapePaths s) (transr s) varyMap (rng s)

------------- Compute global layering of GPIs
lookupGPIName :: (Autofloat a) => Path -> Translation a -> String
lookupGPIName path@(FieldPath v field) trans =
  case lookupField v field trans of
    FExpr e
           -- to deal with path synonyms in a layering statement (see `lookupProperty` for more explanation)
     ->
      case e of
        OptEval (EPath pathSynonym@(FieldPath vSynonym fieldSynonym)) ->
          if v == vSynonym && field == fieldSynonym
            then error
                   ("nontermination in lookupGPIName w/ path '" ++
                    show path ++ "' set to itself")
            else lookupGPIName pathSynonym trans
        _ -> notGPIError
    FGPI _ _ -> getShapeName (bvarToString v) field
lookupGPIName _ _ = notGPIError

notGPIError = error "Layering expressions can only operate on GPIs."

-- | Walk the translation to find all layering statements.
findLayeringExprs :: (Autofloat a) => Translation a -> [Expr]
findLayeringExprs t = foldSubObjs findLayeringExpr t
  where
    findLayeringExpr ::
         (Autofloat a) => String -> Field -> FieldExpr a -> [Expr] -> [Expr]
    findLayeringExpr name field fexpr acc =
      case fexpr of
        FExpr (OptEval x@(Layering _ _)) -> x : acc
        _                                -> acc

-- | Calculates all the nodes that are part of cycles in a graph.
cyclicNodes :: Graph.Graph -> [Graph.Vertex]
cyclicNodes graph = map fst . filter isCyclicAssoc . assocs $ graph
  where
    isCyclicAssoc = uncurry $ reachableFromAny graph

-- | In the specified graph, can the specified node be reached, starting out
-- from any of the specified vertices?
reachableFromAny :: Graph.Graph -> Graph.Vertex -> [Graph.Vertex] -> Bool
reachableFromAny graph node = elem node . concatMap (Graph.reachable graph)

-- | 'topSortLayering' takes in a list of all GPI names and a list of directed edges [(a -> b)] representing partial layering orders as input and outputs a linear layering order of GPIs
topSortLayering :: [String] -> [(String, String)] -> Maybe [String]
topSortLayering names partialOrderings =
  let orderedNodes = nodesFromEdges partialOrderings
      freeNodes = Set.difference (Set.fromList names) orderedNodes
      edges =
        map (\(x, y) -> (x, x, y)) $
        adjList partialOrderings ++ (map (\x -> (x, [])) $ Set.toList freeNodes)
      (graph, nodeFromVertex, vertexFromKey) = Graph.graphFromEdges edges
      cyclic = not . null $ cyclicNodes graph
  in if cyclic
       then Nothing
       else Just $ map (getNodePart . nodeFromVertex) $ Graph.topSort graph
  where
    getNodePart (n, _, _) = n

nodesFromEdges edges = Set.fromList $ concatMap (\(a, b) -> [a, b]) edges

adjList :: [(String, String)] -> [(String, [String])]
adjList edges =
  let nodes = Set.toList $ nodesFromEdges edges
  in map (\x -> (x, findNeighbors x)) nodes
  where
    findNeighbors node = map snd $ filter ((==) node . fst) edges

computeLayering :: (Autofloat a) => Translation a -> Maybe [String]
computeLayering trans =
  let layeringExprs = findLayeringExprs trans
      partialOrderings = map findNames layeringExprs
      gpiNames = map (uncurry getShapeName) $ findShapeNames trans
  in topSortLayering gpiNames partialOrderings
  where
    unused = -1
    substitute res (block, substs) =
      let block' = (block, unused)
          substs' = map (\s -> (s, unused)) substs
      in res ++ map (`substituteBlock` block') substs'
    findNames (Layering path1 path2) =
      (lookupGPIName path1 trans, lookupGPIName path2 trans)

------------------- Generating and evaluating the objective function
evalFnArgs ::
     (Autofloat a)
  => (Int, Int)
  -> VaryMap a
  -> ([FnDone a], Translation a, StdGen)
  -> Fn
  -> ([FnDone a], Translation a, StdGen)
evalFnArgs limit varyMap (fnDones, trans, g) fn =
  let args = fargs fn
  in let (argsVal, trans', g') = evalExprs limit (fargs fn) trans varyMap g
     in let fn' =
              FnDone
              {fname_d = fname fn, fargs_d = argsVal, optType_d = optType fn}
        in (fnDones ++ [fn'], trans', g') -- TODO factor out this pattern

evalFns ::
     (Autofloat a)
  => (Int, Int)
  -> [Fn]
  -> Translation a
  -> VaryMap a
  -> StdGen
  -> ([FnDone a], Translation a, StdGen)
evalFns limit fns trans varyMap g =
  foldl' (evalFnArgs limit varyMap) ([], trans, g) fns

applyOptFn ::
     (Autofloat a) => M.Map String (OptFn a) -> OptSignatures -> FnDone a -> a
applyOptFn dict sigs finfo =
  let (name, args) = (fname_d finfo, fargs_d finfo)
  in invokeOptFn dict name args sigs

applyCombined :: (Autofloat a) => a -> [FnDone a] -> a
applyCombined penaltyWeight fns
        -- TODO: pass the functions in separately? The combining + separating seem redundant
 =
  let (objfns, constrfns) = partition (\f -> optType_d f == Objfn) fns
  in sumMap (applyOptFn objFuncDict objSignatures) objfns +
     constrWeight * penaltyWeight *
     sumMap (applyOptFn constrFuncDict constrSignatures) constrfns

-- Main function: generates the objective function, partially applying it with some info
genObjfn ::
     (Autofloat a)
  => Translation a
  -> [Fn]
  -> [Fn]
  -> [Path]
  -> StdGen
  -> a
  -> [a]
  -> a
genObjfn trans objfns constrfns varyingPaths =
  \rng penaltyWeight varyingVals ->
    let varyMap = tr "varyingMap: " $ mkVaryMap varyingPaths varyingVals
    in let (fnsE, transE, rng') =
             evalFns evalIterRange (objfns ++ constrfns) trans varyMap rng
       in applyCombined penaltyWeight fnsE

evalEnergyOn :: (Autofloat a) => State -> [a] -> a
evalEnergyOn s vstate =
  let varyMap = mkVaryMap (varyingPaths s) vstate
      fns = objFns s ++ constrFns s
      (fnsE, transE, rng') =
        evalFns evalIterRange fns (castTranslation $ transr s) varyMap (rng s)
      penaltyWeight = r2f $ weight $ paramsr s
  in applyCombined penaltyWeight fnsE

-- TODO: `evalEnergy` is not used anywhere but is meant to be an API call exposed to our future benchmarking frontend.
evalEnergy :: (Autofloat a) => State -> a
evalEnergy s =
  let varyMap = mkVaryMap (varyingPaths s) (map r2f $ varyingState s)
      fns = objFns s ++ constrFns s
      (fnsE, transE, rng') =
        evalFns evalIterRange fns (castTranslation $ transr s) varyMap (rng s)
      penaltyWeight = r2f $ weight $ paramsr s
  in applyCombined penaltyWeight fnsE

--------------- Generating an initial state (concrete values for all fields/properties needed to draw the GPIs)
-- 1. Initialize all varying fields
-- 2. Initialize all properties of all GPIs
-- NOTE: since we store all varying paths separately, it is okay to mark the default values as Done -- they will still be optimized, if needed.
-- TODO: document the logic here (e.g. only sampling varying floats) and think about whether to use translation here or [Shape a] since we will expose the sampler to users later
initProperty ::
     (Autofloat a)
  => ShapeTypeStr
  -> (PropertyDict a, StdGen)
  -> String
  -> (ValueType, SampledValue a)
  -> (PropertyDict a, StdGen)
initProperty shapeType (properties, g) pID (typ, sampleF) =
  let (v, g') = sampleF g
      autoRndVal = Done v
  in case M.lookup pID properties of
       Just (OptEval (AFloat Vary)) -> (M.insert pID autoRndVal properties, g')
       -- TODO: This hardcodes an uninitialized 2D vector to be initialized/inserted
       Just (OptEval (Vector [AFloat Vary, AFloat Vary])) -> (M.insert pID autoRndVal properties, g')
       Just (OptEval e) -> (properties, g)
       Just (Done v) -> (properties, g)
       -- TODO: pending properties are only marked if the Style source does not set them explicitly
       -- Check if this is the right decision. We still give pending values a default such that the initial list of shapes can be generated without errors.
       Nothing ->
         if isPending shapeType pID
           then (M.insert pID (Pending v) properties, g')
           else (M.insert pID autoRndVal properties, g')
       _ -> error ("not handled: " ++ pID ++ ", " ++ show (M.lookup pID properties))

initShape ::
     (Autofloat a)
  => (Translation a, StdGen)
  -> (String, Field)
  -> (Translation a, StdGen)
initShape (trans, g) (n, field) =
  case lookupField (BSubVar (VarConst n)) field trans of
    FGPI shapeType propDict ->
      let def = findDef shapeType
          (propDict', g') =
            foldlPropertyMappings (initProperty shapeType) (propDict, g) def
                -- NOTE: getShapes resolves the names + we don't use the names of the shapes in the translation
                -- The name-adding logic can be removed but is left in for debugging
          shapeName = getShapeName n field
          propDict'' = M.insert "name" (Done $ StrV shapeName) propDict'
      in (insertGPI trans n field shapeType propDict'', g')
    _ -> error "expected GPI but got field"

initShapes ::
     (Autofloat a)
  => Translation a
  -> [(String, Field)]
  -> StdGen
  -> (Translation a, StdGen)
initShapes trans shapePaths gen = foldl' initShape (trans, gen) shapePaths

resampleFields :: (Autofloat a) => [Path] -> StdGen -> ([a], StdGen)
resampleFields varyingPaths g =
  let varyingFields = filter isFieldOrAccessPath varyingPaths
  in randomsIn g (fromIntegral $ length varyingFields) canvasDims

-- sample varying fields only (from the range defined by canvas dims) and store them in the translation
-- example: A.val = OPTIMIZED
-- This also samples varying access paths, e.g.
-- Circle { center : (1.1, ?) ... } <-- the latter is an access path that gets initialized here
initFields ::
     (Autofloat a)
  => [Path]
  -> Translation a
  -> StdGen
  -> (Translation a, StdGen)
initFields varyingPaths trans g =
  let varyingFields = filter isFieldOrAccessPath varyingPaths
      (sampledVals, g') =
        randomsIn g (fromIntegral $ length varyingFields) canvasDims
      trans' = insertPaths varyingFields (map (Done . FloatV) sampledVals) trans
  in (trans', g')

------------- Main function: what the Style compiler generates
genOptProblemAndState :: Translation Double -> OptConfig -> State
genOptProblemAndState trans optConfig
    -- Save information about the translation
 =
  let varyingPaths = (traceShowId $ findVarying trans) -- COMBAK revert
    -- NOTE: the properties in uninitializedPaths are NOT floats. Floats are included in varyingPaths already
      uninitializedPaths = findUninitialized trans
      shapePathList = findShapeNames trans
      shapePaths = map (mkPath . list2) shapePathList
    -- sample varying fields
      (transInitFields, g') = initFields varyingPaths trans initRng
    -- sample varying vals and instantiate all the non-float base properties of every GPI in the translation
      (transInit, g'') = initShapes transInitFields shapePathList g'
      shapeProperties = findShapesProperties (trace (ppShow $ transInit) transInit) -- COMBAK revert
      (objfns, constrfns) =
        (toFns . partitionEithers . findObjfnsConstrs) transInit
      (defaultObjFns, defaultConstrs) =
        (toFns . partitionEithers . findDefaultFns) transInit
      (objFnsWithDefaults, constrsWithDefaults) =
        (objfns ++ defaultObjFns, constrfns ++ defaultConstrs)
    -- Evaluate all expressions once to get the initial shapes
      initVaryingMap = M.empty -- No optimization has happened. Sampled varying vals are in transInit
      (initialGPIs, transEvaled, _) = ([], transInit, g'')
      -- NOTE: Temp hack for web-runtime function names (see issue #352), don't evaluate shapes in backend but in frontend. This will avoid evaluating the translation, so the system won't look for function names here
        -- Previously: `evalShapes evalIterRange shapePaths transInit initVaryingMap g''`
   -- NOTE: intentially discarding the new random feed, since we want the computation result to be consistent within one optimization session
      initState = lookupPaths varyingPaths transEvaled
    -- This is the final Style compiler output
  in State
     { shapesr = initialGPIs
     , shapePaths = shapePaths
     , shapeProperties = shapeProperties
     , shapeOrdering = [] -- NOTE: to be populated later
     , transr = transInit -- note: NOT transEvaled
     , varyingPaths = varyingPaths
     , uninitializedPaths = uninitializedPaths
     , pendingPaths = findPending transInit
     , varyingState = initState
     , objFns = objFnsWithDefaults
     , constrFns = constrsWithDefaults
     , paramsr =
         Params
         { weight = initWeight
         , optStatus = NewIter
         , bfgsInfo = defaultBfgsParams
         }
     , rng = g''
     , policyParams = initPolicyParams
                                --  policyFn = policyToUse,
     , oConfig = optConfig
     , selectorMatches = [] -- to be filled in by caller (compileStyle)
     }
    -- initPolicy  -- TODO: rewrite to avoid the use of lambda functions

-- | 'compileStyle' runs the main Style compiler on the AST of Style and output from the Substance compiler and outputs the initial state for the optimization problem. This function is a top-level function used by "Server" and "ShadowMain"
-- TODO: enable logger
compileStyle ::
     HeaderBlocks
  -> C.SubOut
  -> [J.StyVal]
  -> OptConfig
  -> Either CompilerError State
compileStyle styProgInit (C.SubOut subProg (subEnv, eqEnv) labelMap) styVals optConfig = do
  let selEnvs = checkSels subEnv styProgInit
  let subss = find_substs_prog subEnv eqEnv subProg styProgInit selEnvs
    -- Preprocess Style program to turn anonymous assignments into named ones
  let styProg = nameAnonStatements styProgInit
    -- NOT :: forall a . (Autofloat a) => Either [Error] (Translation a)
    -- We intentionally specialize/monomorphize the translation to Float so it can be fully evaluated
    -- and is not trapped under the lambda of the typeclass (Autofloat a) => ...
    -- This greatly improves the performance of the system. See #166 for more details.
  let trans =
        translateStyProg subEnv eqEnv subProg styProg labelMap styVals :: Either [Error] (Translation Double)
  case trans of
    Left errs -> Left $ StyleTypecheck errs
    Right transAuto -> do
      let initState = genOptProblemAndState transAuto optConfig
      case computeLayering transAuto of
        Just gpiOrdering ->
          Right $
          initState
          {selectorMatches = map length subss, shapeOrdering = gpiOrdering}
        Nothing ->
          Left $
          StyleLayering
            "The graph formed by partial ordering of GPIs is cyclic and therefore can't be sorted."
 -- putStrLn "Parsed Style program\n"
   -- pPrint styProgInit
   -- divLine
   -- Preprocess Style program to turn anonymous assignments into named ones
   -- putStrLn "Named Style program\n"
   -- pPrint styProg
   -- divLine

--    let styProg = nameAnonStatements styProgInit
--    putStrLn "Running Style semantics\n"
--    let selEnvs = checkSels subEnv styProg
--    putStrLn "Selector static semantics and local envs:\n"
--    forM_ selEnvs pPrint
--    divLine
--    let subss = find_substs_prog subEnv eqEnv subProg styProg selEnvs
--    putStrLn "Selector matches:\n"
--    forM_ subss pPrint
--    divLine
--    let subss = find_substs_prog subEnv eqEnv subProg styProg selEnvs
--    putStrLn "(Selector * matches for that selector):\n"
--    forM_ (zip selEnvs subss) pPrint
--    divLine
--    putStrLn "Translated Style program:\n"
--    pPrint trans
--    divLine
--    let initState = genOptProblemAndState transAuto optConfig
--    putStrLn "Generated initial state:\n"
--    print initState
--    divLine
--    -- global layering order computation
--    let gpiOrdering = computeLayering transAuto
--    putStrLn "Generated GPI global layering:\n"
--    print gpiOrdering
--    divLine
-- | After monomorphizing the translation's type (to make sure it's computed), we generalize the type again, which means
-- | it's again under a typeclass lambda. (#166)
castTranslation ::
     Translation Double
  -> (forall a. Autofloat a =>
                  Translation a)
castTranslation t =
  let res = M.map castFieldDict (trMap t)
  in t {trMap = res}
  where
    castFieldDict ::
         FieldDict Double
      -> (forall a. Autofloat a =>
                      FieldDict a)
    castFieldDict dict = M.map castFieldExpr dict
    castFieldExpr ::
         FieldExpr Double
      -> (forall a. (Autofloat a) =>
                      FieldExpr a)
    castFieldExpr e =
      case e of
        FExpr te     -> FExpr $ castTagExpr te
        FGPI n props -> FGPI n $ M.map castTagExpr props
    castTagExpr ::
         TagExpr Double
      -> (forall a. Autofloat a =>
                      TagExpr a)
    castTagExpr e =
      case e of
        Done v    -> Done $ castValue v
        Pending v -> Pending $ castValue v
        OptEval e -> OptEval e -- Expr only contains floats
    castValue ::
         Value Double
      -> (forall a. Autofloat a =>
                      Value a)
    castValue v =
      let castPtList = map (app2 r2f)
          castPolys = map castPtList
          res =
            case v of
              FloatV x -> FloatV (r2f x)
              PtV (x, y) -> PtV (r2f x, r2f y)
              PtListV pts -> PtListV $ castPtList pts
              VectorV xs -> VectorV $ map r2f xs
              MatrixV xs -> MatrixV $ map (map r2f) xs
              TupV x -> TupV $ r2 x
              LListV xs -> LListV $ map (map r2f) xs
              PathDataV d -> PathDataV $ map castPath d
                          -- More boilerplate not involving floats
              IntV x -> IntV x
              BoolV x -> BoolV x
              StrV x -> StrV x
              FileV x -> FileV x
              StyleV x -> StyleV x
              ColorV (RGBA r g b a) ->
                ColorV $ RGBA (r2f r) (r2f g) (r2f b) (r2f a)
              PolygonV (pos, neg, (p1, p2), samples) ->
                PolygonV
                  ( castPolys pos
                  , castPolys neg
                  , (app2 r2f p1, app2 r2f p2)
                  , castPtList samples)
      in res
      where r2 (x, y) = (r2f x, r2f y)
    castPath ::
         SubPath Double
      -> (forall a. Autofloat a =>
                      SubPath a)
    castPath p =
      case p of
        Closed elems -> Closed $ map castElem elems
        Open elems   -> Open $ map castElem elems
    castElem ::
         Elem Double
      -> (forall a. Autofloat a =>
                      Elem a)
    castElem e =
      case e of
        Pt pt            -> Pt $ app2 r2f pt
        CubicBez pts     -> CubicBez $ app3 (app2 r2f) pts
        CubicBezJoin pts -> CubicBezJoin $ app2 (app2 r2f) pts
        QuadBez pts      -> QuadBez $ app2 (app2 r2f) pts
        QuadBezJoin pt   -> QuadBezJoin $ app2 r2f pt

-------------------------------
-- Sampling code
-- TODO: should this code go in the optimizer?
numStateSamples :: Int
numStateSamples = 500

-- | Resample the varying state.
-- | We are intentionally using a monomorphic type (float) and NOT using the translation, to avoid slowness.
resampleVState ::
     [Path]
  -> [Shape Double]
  -> StdGen
  -> (([Shape Double], [Double], [Double]), StdGen)
resampleVState varyPaths shapes g =
  let (resampledShapes, rng') = sampleShapes g shapes
      (resampledFields, rng'') = resampleFields varyPaths rng'
        -- make varying map using the newly sampled fields (we do not need to insert the shape paths)
      varyMapNew = mkVaryMap (filter isFieldOrAccessPath $ varyPaths) resampledFields
      varyingState = shapes2floats resampledShapes varyMapNew $ varyPaths
  in ((resampledShapes, varyingState, resampledFields), rng'')

-- | Update the translation to get the full state.
updateVState :: State -> (([Shape Double], [Double], [Double]), StdGen) -> State
updateVState s ((resampledShapes, varyingState', fields'), g) =
  let polyShapes = toPolymorphics resampledShapes
      uninitVals = map toTagExpr $ shapes2vals polyShapes $ uninitializedPaths s
      trans' = insertPaths (uninitializedPaths s) uninitVals (transr s)
                    -- TODO: shapes', rng' = sampleConstrainedState (rng s) (shapesr s) (constrs s)
      varyMapNew = mkVaryMap (filter isFieldOrAccessPath $ varyingPaths s) fields'
        -- TODO: this is not necessary for now since the label dimensions do not change, but added for completeness
      pendingPaths = findPending trans'
  in s
     { shapesr = polyShapes
     , rng = g
     , transr = trans' {warnings = []} -- Clear the warnings, since they aren't relevant anymore
     , varyingState = map r2f varyingState'
     , pendingPaths = pendingPaths
     , paramsr = (paramsr s) {weight = initWeight, optStatus = NewIter}
     }
    -- NOTE: for now we do not update the new state with the new rng from eval.
    -- The results still look different because resampling updated the rng.
    -- Therefore, we do not have to update rng here.

-- | Iterate a function that uses a generator, generating an infinite list of results with their corresponding updated generators.
iterateS :: (a -> (b, a)) -> a -> [(b, a)]
iterateS f g =
  let (res, g') = f g
  in (res, g') : iterateS f g'

-- | Compare two states and return the one with less energy.
lessEnergyOn ::
     ([Double] -> Double)
  -> (([Shape Double], [Double], [Double]), StdGen)
  -> (([Shape Double], [Double], [Double]), StdGen)
  -> Ordering
lessEnergyOn f ((_, vs1, _), _) ((_, vs2, _), _) = compare (f vs1) (f vs2)

-- | Resample the varying state some number of times (sampling each new state from the original state, but with an updated rng).
-- | Pick the one with the lowest energy and update the original state with the lowest-energy-state's info.
-- | NOTE: Assumes that n is greater than 1
resampleBest :: Int -> State -> State
resampleBest n s =
  let optInfo = paramsr s
      -- Take out the relevant information for resampling
      f = evalEnergyOn s
      (varyPaths, shapes, g) = (varyingPaths s, shapesr s, rng s)
      -- Partially apply resampleVState with the params that don't change over a resampling
      resampleVStateConst = resampleVState varyPaths shapes
      sampledResults = take n $ iterateS resampleVStateConst g
      res = minimumBy (lessEnergyOn f) sampledResults
  in updateVState s res

resampleOne :: State -> State
resampleOne s = 
  let (varyPaths, shapes, g) = (varyingPaths s, shapesr s, rng s)
      resampleVStateConst = resampleVState varyPaths shapes
  in updateVState s $ resampleVStateConst g

------- Other possibly-useful utility functions (not currently used)
-- TODO: rewrite these functions to not use the lambdaized overallObjFN
-- | Evaluate the objective function on the varying state (with the penalty weight, which should be the same between state).
-- evalFnOn :: State -> Double
-- evalFnOn s = let optInfo = paramsr s
--                  f       = (overallObjFn optInfo) (rng s) (float2Double $ weight optInfo)
--                  args    = varyingState s
--              in f args
-- | Compare two states and return the one with less energy.
-- lessEnergy :: State -> State -> Ordering
-- lessEnergy s1 s2 = compare (evalFnOn s1) (evalFnOn s2)
---------- List of policies that can be used with the optimizer
-- Policy stops when value is None
-- Note: if there are no objectives/constraints, policy may return an empty list of functions
-- Policy step = one optimization through to convergence
-- TODO: factor out number of policy steps / other boilerplate? or let it remain dynamic?
-- TODO: factor out the weights on the objective functions / method of combination (in genObjFn)
initPolicyParams :: PolicyParams
initPolicyParams =
  PolicyParams {policyState = "", policySteps = 0, currFns = []}

-- initPolicy :: State -> State
-- initPolicy s = -- TODO: make this less verbose
--     let (policyRes, pstate) = (policyFn s) (objFns s) (constrFns s) initPolicyParams in
--     let newFns = DM.fromJust policyRes in
--     let stateWithPolicy = s { paramsr = (paramsr s) { overallObjFn = genObjfn (castTranslation $ transr s) (filter isObjFn newFns)
--                                                                               (filter isConstr newFns) (varyingPaths s) },
--                               policyParams = initPolicyParams { policyState = pstate, currFns = newFns } } in
--     stateWithPolicy
optimizeConstraints :: Policy
optimizeConstraints objfns constrfns params =
  let (pstate, psteps) = (policyState params, policySteps params)
  in if psteps == 0
       then (Just constrfns, "")
       else (Nothing, "") -- Take 1 policy step

optimizeObjectives :: Policy
optimizeObjectives objfns constrfns params =
  let (pstate, psteps) = (policyState params, policySteps params)
  in if psteps == 0
       then (Just objfns, "")
       else (Nothing, "") -- Take 1 policy step

-- This is the typical/old Penrose policy
optimizeSumAll :: Policy
optimizeSumAll objfns constrfns params =
  let (pstate, psteps) = (policyState params, policySteps params)
  in if psteps == 0
       then (Just $ objfns ++ constrfns, "")
       else (Nothing, "") -- Take 1 policy step

optimizeConstraintsThenObjectives :: Policy
optimizeConstraintsThenObjectives objfns constrfns params =
  let (pstate, psteps) = (policyState params, policySteps params)
  in if psteps == 0
       then (Just constrfns, "Constraints") -- Initial policy state
       else if psteps >= 2
              then (Nothing, "Done") -- Just constraints then objectives for now, then done
              else if pstate == "Constraints"
                     then (Just objfns, "Objectives")
                     else if pstate == "Objectives"
                            then (Just constrfns, "Constraints")
                            else error "invalid policy state"

isObjFn f = optType f == Objfn

isConstr f = optType f == Constrfn
-- TODO: does genObjFns work with an empty list?<|MERGE_RESOLUTION|>--- conflicted
+++ resolved
@@ -513,17 +513,6 @@
           error
             ("could not find varying field path '" ++ show fp ++ "' in varyMap: " ++ show varyMap)
                     
-<<<<<<< HEAD
-      -- case M.lookup p varyMap of
-      --   Just (OptEval (Vector es)) -> if es !! i == AFloat (Vary) 
-      --                                  then error ("expected non-?: " ++ show p ++ ", " ++ show es)
-      --                                  else (r2f $ floatOf $ es !! i) : acc
-      --   Just (Done (VectorV es)) -> (es !! i) : acc
-      --   Just _ -> error ("wrong type for varying field path (expected float): " ++ show fp)
-      --   Nothing -> error ("could not find varying field path '" ++ show fp ++ "' in varyMap")
-
-=======
->>>>>>> 100c9c84
     lookupPathFloat shapes varyMap acc p@(AccessPath (PropertyPath s field property) [i]) =
       let subID = bvarToString s
           shapeName = getShapeName subID field
