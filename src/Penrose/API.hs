--- conflicted
+++ resolved
@@ -88,12 +88,7 @@
         return (subOutPlugin, styVals)
   -- Compilation phase
   let optConfig = defaultOptConfig
-<<<<<<< HEAD
-  -- COMBAK: revert
-  state <- trace ("Style AST: \n" ++ ppShow styProg) $ compileStyle styProg subOut' styVals optConfig
-=======
   state <- {- trace ("Style AST: \n" ++ ppShow styProg) $ -} compileStyle styProg subOut' styVals optConfig
->>>>>>> 100c9c84
   return (state, env)
 
 -- | Given Substance and ELement programs, return a context after parsing Substance and ELement.
