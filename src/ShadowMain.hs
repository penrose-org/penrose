-- | Main module of the Penrose system (split out for testing; Main is the real main)

{-# LANGUAGE AllowAmbiguousTypes, RankNTypes, UnicodeSyntax, NoMonomorphismRestriction, DeriveDataTypeable #-}

module ShadowMain where
import Utils
import qualified Server
import qualified Substance as C
import qualified Style as S
import qualified GenOptProblem as G
import qualified Optimizer as O
import qualified Dsll as D
import qualified Sugarer
import qualified Text.Megaparsec as MP (runParser, parseErrorPretty)
import System.Environment
import System.IO
import Prelude hiding (catch)
import System.Directory
import Control.Exception
import System.IO.Error hiding (catch)
import System.Exit
import Debug.Trace
import Text.Show.Pretty
import Control.Monad (when, forM)
import qualified Env as E -- DEBUG: remove
import qualified Data.Map.Strict as M -- DEBUG: remove
import qualified Data.List as L (intercalate)
import           System.Console.Pretty (Color (..), Style (..), bgColor, color, style, supportsPretty)

fromRight :: (Show a, Show b) => Either a b -> b
fromRight (Left x) = error ("Failed with error: " ++ show x)
fromRight (Right y) = y

-- | `main` runs the Penrose system
shadowMain :: IO ()
shadowMain = do
    -- Reading in from file
    -- Objective function is currently hard-coded
    -- Comment in (or out) this block of code to read from a file (need to fix parameter tuning!)
    args <- getArgs
    when (length args /= 3) $ die "Usage: ./Main prog1.sub prog2.sty prog3.dsl"
    let (subFile, styFile, dsllFile) = (head args, args !! 1, args !! 2)
    subIn  <- readFile subFile
    styIn  <- readFile styFile
    dsllIn <- readFile dsllFile
    putStrLn "\nSubstance program:\n"
    putStrLn subIn
    divLine
    putStrLn "Style program:\n"
    putStrLn styIn
    divLine
    putStrLn "DSLL program:\n"
    putStrLn dsllIn
    divLine

    dsllEnv <- D.parseDsll dsllFile dsllIn
    divLine

    writeFile (subFile ++ "sugared") (Sugarer.sugarStmts subIn dsllEnv)
    desugaredSub <- readFile (subFile ++ "sugared")
    -- putStrLn "Dsll Env program:\n"
    -- print dsllEnv

    (subProg, (subEnv, eqEnv), labelMap) <- C.parseSubstance (subFile ++ "sugared") desugaredSub dsllEnv
    removeIfExists (subFile ++ "sugared")
    divLine

    putStrLn "Parsed Substance program:\n"
    pPrint subProg
    divLine

    putStrLn "Substance type env:\n"
    pPrint subEnv
    divLine

    putStrLn "Substance dyn env:\n"
    pPrint eqEnv
    divLine

    putStrLn "Label mappings:\n"
    pPrint labelMap
    divLine

    styProg <- S.parseStyle styFile styIn
    putStrLn "Style AST:\n"
    pPrint styProg
    divLine

    putStrLn "Running Style semantics\n"
    let selEnvs = S.checkSels subEnv styProg
    putStrLn "Selector static semantics and local envs:\n"
    forM selEnvs pPrint
    divLine

    let subss = S.find_substs_prog subEnv eqEnv subProg styProg selEnvs
    putStrLn "Selector matches:\n"
    forM subss pPrint
    divLine

    let trans = S.translateStyProg subEnv eqEnv subProg styProg labelMap
                        :: forall a . (Autofloat a) => Either [S.Error] (S.Translation a)
    putStrLn "Translated Style program:\n"
    pPrint trans
    divLine

    let initState = G.genOptProblemAndState (fromRight trans)
    putStrLn "Generated initial state:\n"

    -- TODO improve printing code
    putStrLn "Shapes:"
    pPrint $ G.shapesr initState
    putStrLn "\nShape names:"
    pPrint $ G.shapeNames initState
    putStrLn "\nShape properties:"
    pPrint $ G.shapeProperties initState
    putStrLn "\nTranslation:"
    pPrint $ G.transr initState
    putStrLn "\nVarying paths:"
    pPrint $ G.varyingPaths initState
    putStrLn "\nUninitialized paths:"
    pPrint $ G.uninitializedPaths initState
    putStrLn "\nVarying state:"
    pPrint $ G.varyingState initState
    putStrLn "\nParams:"
    pPrint $ G.paramsr initState
    putStrLn "\nAutostep:"
    pPrint $ G.autostep initState
    print initState
    divLine

    putStrLn (bgColor Cyan $ style Italic "   Style program warnings   ")
    let warns = S.warnings $ fromRight trans
    putStrLn (color Red $ L.intercalate "\n" warns ++ "\n")

    putStrLn "Visualizing Substance program:\n"

    -- Step without server: test time taken to converge
    -- let finalState = stepsWithoutServer initState
    -- pPrint finalState

    -- Starting serving penrose on the web
    let (domain, port) = ("127.0.0.1", 9160)
    Server.servePenrose domain port initState

-- Versions of main for the tests to use that takes arguments internally, and returns initial and final state
-- (extracted via unsafePerformIO)
-- Very similar to shadowMain but does not depend on rendering  so it does not return SVG
-- TODO take initRng seed as argument
mainRetInit :: String -> String -> String -> IO (Maybe G.State)
mainRetInit subFile styFile dsllFile = do
    subIn <- readFile subFile
    styIn <- readFile styFile
    dsllIn <- readFile dsllFile
    dsllEnv <- D.parseDsll dsllFile dsllIn
    (subProg, (subEnv, eqEnv), labelMap) <- C.parseSubstance subFile subIn dsllEnv
    styProg <- S.parseStyle styFile styIn
    let selEnvs = S.checkSels subEnv styProg
    let subss = S.find_substs_prog subEnv eqEnv subProg styProg selEnvs
    let trans = S.translateStyProg subEnv eqEnv subProg styProg labelMap
                        :: forall a . (Autofloat a) => Either [S.Error] (S.Translation a)
    let initState = G.genOptProblemAndState (fromRight trans)
    return $ Just initState

stepsWithoutServer :: G.State -> G.State
stepsWithoutServer initState =
         let (finalState, numSteps) = head $ dropWhile notConverged $ iterate stepAndCount (initState, 0) in
         trace ("\nnumber of outer steps: " ++ show numSteps) $ finalState
         where stepAndCount (s, n) = traceShowId (O.step s, n + 1)
               notConverged (s, n) = G.optStatus (G.paramsr s) /= G.EPConverged
<<<<<<< HEAD
                                     || n < maxSteps
               maxSteps = 10 ** 3 -- Not sure how many steps it usually takes to converge

-- | Remove file if exist, used for removing the desugared file after we are done
removeIfExists :: FilePath -> IO ()
removeIfExists fileName = removeFile fileName `catch` handleExists
 where handleExists e
         | isDoesNotExistError e = return ()
         | otherwise = throwIO e
=======
                                     && n < maxSteps
               maxSteps = 10 ** 3 -- Not sure how many steps it usually takes to converge
>>>>>>> bdbc99a6
<|MERGE_RESOLUTION|>--- conflicted
+++ resolved
@@ -62,7 +62,7 @@
     -- print dsllEnv
 
     (subProg, (subEnv, eqEnv), labelMap) <- C.parseSubstance (subFile ++ "sugared") desugaredSub dsllEnv
-    removeIfExists (subFile ++ "sugared")
+    -- removeIfExists (subFile ++ "sugared")
     divLine
 
     putStrLn "Parsed Substance program:\n"
@@ -167,8 +167,7 @@
          trace ("\nnumber of outer steps: " ++ show numSteps) $ finalState
          where stepAndCount (s, n) = traceShowId (O.step s, n + 1)
                notConverged (s, n) = G.optStatus (G.paramsr s) /= G.EPConverged
-<<<<<<< HEAD
-                                     || n < maxSteps
+                                     && n < maxSteps
                maxSteps = 10 ** 3 -- Not sure how many steps it usually takes to converge
 
 -- | Remove file if exist, used for removing the desugared file after we are done
@@ -176,8 +175,4 @@
 removeIfExists fileName = removeFile fileName `catch` handleExists
  where handleExists e
          | isDoesNotExistError e = return ()
-         | otherwise = throwIO e
-=======
-                                     && n < maxSteps
-               maxSteps = 10 ** 3 -- Not sure how many steps it usually takes to converge
->>>>>>> bdbc99a6
+         | otherwise = throwIO e