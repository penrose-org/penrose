tconstructor Scalar : type
tconstructor VectorSpace : type
tconstructor Vector : type
tconstructor LinearMap : type

<<<<<<< HEAD
tconstructor ZeroScalar : type
ZeroScalar <: Scalar

tconstructor UnitVector : type
UnitVector <: Vector

tconstructor ZeroVector : type
ZeroVector <: Vector


operator add (v1 : Vector, v2 : Vector) : Vector
=======
operator addV (v1 : Vector, v2 : Vector) : Vector
operator addS (c1 : Scalar, c2 : Scalar) : Scalar
>>>>>>> 3a9d54b6
operator neg (v1 : Vector) : Vector
operator scale (c : Scalar, v : Vector) : Vector
operator norm (v1 : Vector) : Scalar
operator innerProduct (v1 : Vector, v2 : Vector) : Scalar
operator determinant (v1 : Vector, v2 : Vector) : Scalar
operator apply (f : LinearMap, v : Vector) : Vector

predicate In(v : Vector, V : VectorSpace) : Prop
predicate From(f : LinearMap, V : VectorSpace, W : VectorSpace) : Prop
predicate Or(p1 : Prop, p2 : Prop) : Prop
predicate And(p1 : Prop, p2 : Prop) : Prop
predicate Not(p : Prop) : Prop<|MERGE_RESOLUTION|>--- conflicted
+++ resolved
@@ -3,22 +3,8 @@
 tconstructor Vector : type
 tconstructor LinearMap : type
 
-<<<<<<< HEAD
-tconstructor ZeroScalar : type
-ZeroScalar <: Scalar
-
-tconstructor UnitVector : type
-UnitVector <: Vector
-
-tconstructor ZeroVector : type
-ZeroVector <: Vector
-
-
-operator add (v1 : Vector, v2 : Vector) : Vector
-=======
 operator addV (v1 : Vector, v2 : Vector) : Vector
 operator addS (c1 : Scalar, c2 : Scalar) : Scalar
->>>>>>> 3a9d54b6
 operator neg (v1 : Vector) : Vector
 operator scale (c : Scalar, v : Vector) : Vector
 operator norm (v1 : Vector) : Scalar
