--- conflicted
+++ resolved
@@ -1,18 +1,5 @@
-<<<<<<< HEAD
-import { stepState, resample } from "API";
-import { compileDomain } from "compiler/Domain";
-import { compileSubstance } from "compiler/Substance";
-import { compileStyle } from "compiler/Style";
-
-import { loadImages } from "utils/Util";
-import { insertPending, updateVaryingValues } from "engine/PropagateUpdate";
-import { collectLabels } from "utils/CollectLabels";
-import { evalShapes, decodeState } from "engine/Evaluator";
-
-=======
 /* eslint-disable @typescript-eslint/no-misused-promises */
 import { compileTrio, prepareState, resample, stepState } from "API";
->>>>>>> 76ada1f2
 import Inspector from "inspector/Inspector";
 import * as React from "react";
 import SplitPane from "react-split-pane";
