import Frames from "./Frames";
import ShapeView from "./ShapeView";
import Mod from "./Mod";
import Errors from "inspector/views/Errors";
import Opt from "./Opt";
import Settings from "./Settings";
const viewMap = {
  frames: Frames,
  errors: Errors,
  // logs: LogView,
  shapes: ShapeView,
  mod: Mod,
  opt: Opt,
<<<<<<< HEAD
=======
  settings: Settings,
>>>>>>> ef0ae12d
};
export default viewMap;<|MERGE_RESOLUTION|>--- conflicted
+++ resolved
@@ -11,9 +11,6 @@
   shapes: ShapeView,
   mod: Mod,
   opt: Opt,
-<<<<<<< HEAD
-=======
   settings: Settings,
->>>>>>> ef0ae12d
 };
 export default viewMap;