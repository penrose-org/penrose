import { checkExpr, checkPredicate, checkVar } from "compiler/Substance";
import consola, { LogLevel } from "consola";
import { constrDict, objDict } from "contrib/Constraints";
// Dicts (runtime data)
import { compDict } from "contrib/Functions";
import { constOf, numOf, varOf } from "engine/Autodiff";
import {
  addWarn,
  defaultLbfgsParams,
  dummyASTNode,
  dummyIdentifier,
  findExpr,
  findExprSafe,
  initConstraintWeight,
  insertExpr,
  insertExprs,
  insertGPI,
  isPath,
  isTagExpr,
  valueNumberToAutodiffConst,
} from "engine/EngineUtils";
import { alg, Graph } from "graphlib";
import _ from "lodash";
import nearley from "nearley";
import { lastLocation } from "parser/ParserUtil";
import styleGrammar from "parser/StyleParser";
import {
  Canvas,
  findDef,
  IProp,
  ShapeDef,
  shapedefs,
} from "renderer/ShapeDef";
import rfdc from "rfdc";
import { VarAD } from "types/ad";
import { ASTNode, Identifier } from "types/ast";
import { Either, Just, Left, MaybeVal, Right } from "types/common";
import { ConstructorDecl, Env, TypeConstructor } from "types/domain";
import {
  ParseError,
  PenroseError,
  StyleError,
  StyleErrors,
  StyleResults,
  StyleWarnings,
  SubstanceError,
} from "types/errors";
import { Fn, OptType, Params, State } from "types/state";
import {
  BindingForm,
  Block,
  DeclPattern,
  Expr,
  GPIDecl,
  Header,
  HeaderBlock,
  IAccessPath,
  ICompApp,
  IConstrFn,
  ILayering,
  IObjFn,
  Path,
  PredArg,
  PropertyDecl,
  RelationPattern,
  RelBind,
  RelPred,
  Selector,
  SelExpr,
  Stmt,
  StyProg,
  StyT,
  StyVar,
} from "types/style";
import { LocalVarSubst, ProgType, SelEnv, Subst } from "types/styleSemantics";
import {
  ApplyConstructor,
  ApplyFunction,
  ApplyPredicate,
  Func,
  LabelMap,
  SubExpr,
  SubPredArg,
  SubProg,
  SubstanceEnv,
  SubStmt,
  TypeConsApp,
} from "types/substance";
import {
  Field,
  FieldDict,
  FieldExpr,
  GPIMap,
  GPIProps,
  IFGPI,
  IOptEval,
  Property,
  PropID,
  ShapeTypeStr,
  StyleOptFn,
  TagExpr,
  Translation,
  Value,
} from "types/value";
import { err, isErr, ok, parseError, Result, toStyleErrors } from "utils/Error";
import { prettyPrintPath } from "utils/OtherUtils";
import { randFloat } from "utils/Util";
import { checkTypeConstructor, isDeclaredSubtype } from "./Domain";

const log = consola
  .create({ level: LogLevel.Warn })
  .withScope("Style Compiler");
const clone = rfdc({ proto: false, circles: false });

//#region consts
const ANON_KEYWORD = "ANON";
const LOCAL_KEYWORD = "$LOCAL";

const LABEL_FIELD = "label";

const UnknownTagError = new Error("unknown tag");

const VARYING_INIT_FN_NAME = "VARYING_INIT";

// For statically checking existence
const FN_DICT = {
  CompApp: compDict,
  ObjFn: objDict,
  ConstrFn: constrDict,
};

const FN_ERR_TYPE = {
  CompApp: "InvalidFunctionNameError" as const,
  ObjFn: "InvalidObjectiveNameError" as const,
  ConstrFn: "InvalidConstraintNameError" as const,
};

//#endregion

//#region utils

const dummyId = (name: string): Identifier =>
  dummyIdentifier(name, "SyntheticStyle");

// numbers from 0 to r-1 w/ increment of 1
const numbers = (r: number): number[] => {
  const l = 0;
  if (l > r) {
    throw Error("invalid range");
  }
  const arr = [];
  for (let i = l; i < r; i++) {
    arr.push(i);
  }
  return arr;
};

export function numbered<A>(xs: A[]): [A, number][] {
  if (!xs) throw Error("fail");
  return _.zip(xs, numbers(xs.length)) as [A, number][]; // COMBAK: Don't know why typescript has problem with this
}

// TODO move to util

export function isLeft<A>(val: any): val is Left<A> {
  if ((val as Left<A>).tag === "Left") return true;
  return false;
}

export function isRight<B>(val: any): val is Right<B> {
  if ((val as Right<B>).tag === "Right") return true;
  return false;
}

export function toLeft<A>(val: A): Left<A> {
  return { contents: val, tag: "Left" };
}

export function toRight<B>(val: B): Right<B> {
  return { contents: val, tag: "Right" };
}

export function ToLeft<A, B>(val: A): Either<A, B> {
  return { contents: val, tag: "Left" };
}

export function ToRight<A, B>(val: B): Either<A, B> {
  return { contents: val, tag: "Right" };
}

export function foldM<A, B, C>(
  xs: A[],
  f: (acc: B, curr: A, i: number) => Either<C, B>,
  init: B
): Either<C, B> {
  let res = init;
  let resW: Either<C, B> = toRight(init); // wrapped

  for (let i = 0; i < xs.length; i++) {
    resW = f(res, xs[i], i);
    if (resW.tag === "Left") {
      return resW;
    } // Stop fold early on first error and return it
    res = resW.contents;
  }

  return resW;
}

function justs<T>(xs: MaybeVal<T>[]): T[] {
  return xs
    .filter((x) => x.tag === "Just")
    .map((x) => {
      if (x.tag === "Just") {
        return x.contents;
      }
      throw Error("unexpected"); // Shouldn't happen
    });
}

const safeContentsList = (x: any) => (x ? x.contents : []);

const toString = (x: BindingForm): string => x.contents.value;

// https://stackoverflow.com/questions/12303989/cartesian-product-of-multiple-arrays-in-javascript
const cartesianProduct = (...a: any[]) =>
  a.reduce((a, b) => a.flatMap((d: any) => b.map((e: any) => [d, e].flat())));

const pathString = (p: Path): string => {
  // COMBAK: This should be replaced by prettyPrintPath
  if (p.tag === "FieldPath") {
    return `${p.name.contents.value}.${p.field.value}`;
  } else if (p.tag === "PropertyPath") {
    return `${p.name.contents.value}.${p.field.value}.${p.property.value}`;
  } else throw Error("pathStr not implemented");
};

const getShapeName = (s: string, f: Field): string => {
  return `${s}.${f}`;
};

//#endregion

//#region Some code for prettyprinting

const ppExpr = (e: SelExpr): string => {
  if (e.tag === "SEBind") {
    return e.contents.contents.value;
  } else if (["SEFunc", "SEValCons", "SEFuncOrValCons"].includes(e.tag)) {
    const args = e.args.map(ppExpr);
    return `${e.name.value}(${args})`;
  } else if (((e as any) as StyVar).tag === "StyVar") {
    return ((e as any) as StyVar).contents.value;
  } else {
    console.log("res", e);
    throw Error("unknown tag");
  }
};

const ppRelArg = (r: PredArg): string => {
  if (r.tag === "RelPred") {
    return ppRelPred(r);
  } else {
    return ppExpr(r);
  }
};

const ppRelBind = (r: RelBind): string => {
  const expr = ppExpr(r.expr);
  return `${r.id.contents.value} := ${expr}`;
};

const ppRelPred = (r: RelPred): string => {
  const args = r.args.map(ppRelArg).join(", ");
  const name = r.name.value;
  return `${name}(${args})`;
};

export const ppRel = (r: RelationPattern): string => {
  if (r.tag === "RelBind") {
    return ppRelBind(r);
  } else if (r.tag === "RelPred") {
    return ppRelPred(r);
  } else throw Error("unknown tag");
};

//#endregion

//#region Types and code for selector checking and environment construction

const initSelEnv = (): SelEnv => {
  // Note that JS objects are by reference, so you have to make a new one each time
  return {
    sTypeVarMap: {},
    varProgTypeMap: {},
    skipBlock: false,
    header: { tag: "Nothing" },
    warnings: [],
    errors: [],
  };
};

// Add a mapping from Sub or Sty var to the selector's environment
// g, (x : |T)
// NOTE: Mutates the map in `m`
const addMapping = (
  k: BindingForm,
  v: StyT,
  m: SelEnv,
  p: ProgType
): SelEnv => {
  m.sTypeVarMap[toString(k)] = v;
  m.varProgTypeMap[toString(k)] = [p, k];
  return m;
};

// add warning/error to end of existing errors in selector env
const addErrSel = (selEnv: SelEnv, err: StyleError): SelEnv => {
  return {
    ...selEnv,
    errors: selEnv.errors.concat([err]),
  };
};

// TODO: Test this
// Judgment 3. G; g |- |S_o ok ~> g'
// `checkDeclPattern`
const checkDeclPatternAndMakeEnv = (
  varEnv: Env,
  selEnv: SelEnv,
  stmt: DeclPattern
): SelEnv => {
  const [styType, bVar] = [stmt.type, stmt.id];

  const typeErr = checkTypeConstructor(toSubstanceType(styType), varEnv);
  if (isErr(typeErr)) {
    // TODO(errors)
    return addErrSel(selEnv, {
      tag: "SelectorDeclTypeError",
      typeName: styType,
    });
  }

  const varName: string = bVar.contents.value;

  // TODO(errors)
  if (Object.keys(selEnv.sTypeVarMap).includes(varName)) {
    return addErrSel(selEnv, { tag: "SelectorVarMultipleDecl", varName: bVar });
  }

  if (bVar.tag === "StyVar") {
    // rule Decl-Sty-Context
    // NOTE: this does not aggregate *all* possible errors. May just return first error.
    // y \not\in dom(g)
    return addMapping(bVar, styType, selEnv, { tag: "StyProgT" });
  } else if (bVar.tag === "SubVar") {
    // rule Decl-Sub-Context
    // x \not\in dom(g)

    const substanceType = varEnv.vars.get(varName);

    // If any Substance variable doesn't exist in env, ignore it,
    // but flag it so we know to not translate the lines in the block later.
    if (!substanceType) {
      return { ...selEnv, skipBlock: true };
    }

    // check "T <: |T", assuming type constructors are nullary
    // Specifically, the Style type for a Substance var needs to be more general. Otherwise, if it's more specific, that's a coercion
    // e.g. this is correct: Substance: "SpecialVector `v`"; Style: "Vector `v`"
    const declType = toSubstanceType(styType);
    if (!isDeclaredSubtype(substanceType, declType, varEnv)) {
      // COMBAK: Order?
      // TODO(errors)
      return addErrSel(selEnv, {
        tag: "SelectorDeclTypeMismatch",
        subType: declType,
        styType: substanceType,
      });
    }

    return addMapping(bVar, styType, selEnv, { tag: "SubProgT" });
  } else throw Error("unknown tag");
};

// Judgment 6. G; g |- [|S_o] ~> g'
// `checkDeclPatterns` w/o error-checking, just addMapping for StyVars and SubVars
const checkDeclPatternsAndMakeEnv = (
  varEnv: Env,
  selEnv: SelEnv,
  decls: DeclPattern[]
): SelEnv => {
  return decls.reduce(
    (s, p) => checkDeclPatternAndMakeEnv(varEnv, s, p),
    selEnv
  );
};

// TODO: Test this function
// Judgment 4. G |- |S_r ok
const checkRelPattern = (varEnv: Env, rel: RelationPattern): StyleErrors => {
  // rule Bind-Context
  if (rel.tag === "RelBind") {
    // TODO: use checkSubStmt here (and in paper)?
    // TODO: make sure the ill-typed bind selectors fail here (after Sub statics is fixed)
    // G |- B : T1
    const res1 = checkVar(rel.id.contents, varEnv);

    // TODO(error)
    if (isErr(res1)) {
      const subErr1: SubstanceError = res1.error;
      // TODO(error): Do we need to wrap this error further, or is returning SubstanceError with no additional Style info ok?
      // return ["substance typecheck error in B"];
      return [{ tag: "TaggedSubstanceError", error: subErr1 }];
    }

    const [vtype, env1] = res1.value;

    // G |- E : T2
    const res2 = checkExpr(toSubExpr(varEnv, rel.expr), varEnv);

    // TODO(error)
    if (isErr(res2)) {
      const subErr2: SubstanceError = res2.error;
      return [{ tag: "TaggedSubstanceError", error: subErr2 }];
      // return ["substance typecheck error in E"];
    }

    const [etype, env2] = res2.value;

    // T1 = T2
    const typesEq = isDeclaredSubtype(vtype, etype, varEnv);

    // TODO(error) -- improve message
    if (!typesEq) {
      return [
        { tag: "SelectorRelTypeMismatch", varType: vtype, exprType: etype },
      ];
      // return ["types not equal"];
    }

    return [];
  } else if (rel.tag === "RelPred") {
    // rule Pred-Context
    // G |- Q : Prop
    const res = checkPredicate(toSubPred(rel), varEnv);
    if (isErr(res)) {
      const subErr3: SubstanceError = res.error;
      return [{ tag: "TaggedSubstanceError", error: subErr3 }];
      // return ["substance typecheck error in Pred"];
    }
    return [];
  } else {
    throw Error("unknown tag");
  }
};

// Judgment 5. G |- [|S_r] ok
const checkRelPatterns = (
  varEnv: Env,
  rels: RelationPattern[]
): StyleErrors => {
  return _.flatMap(
    rels,
    (rel: RelationPattern): StyleErrors => checkRelPattern(varEnv, rel)
  );
};

const toSubstanceType = (styT: StyT): TypeConsApp => {
  // TODO: Extend for non-nullary types (when they are implemented in Style)
  return {
    tag: "TypeConstructor",
    name: styT,
    args: [],
  };
};

// TODO: Test this
// NOTE: `Map` is immutable; we return the same `Env` reference with a new `vars` set (rather than mutating the existing `vars` Map)
const mergeMapping = (
  varProgTypeMap: { [k: string]: [ProgType, BindingForm] },
  varEnv: Env,
  [varName, styType]: [string, StyT]
): Env => {
  const res = varProgTypeMap[varName];
  if (!res) {
    throw Error("var has no binding form?");
  }
  const [progType, bindingForm] = res;

  if (bindingForm.tag === "SubVar") {
    // G || (x : |T) |-> G
    return varEnv;
  } else if (bindingForm.tag === "StyVar") {
    // G || (y : |T) |-> G[y : T] (shadowing any existing Sub vars)
    return {
      ...varEnv,
      vars: varEnv.vars.set(
        bindingForm.contents.value,
        toSubstanceType(styType)
      ),
    };
  } else {
    throw Error("unknown tag");
  }
};

// TODO: don't merge the varmaps! just put g as the varMap (otherwise there will be extraneous bindings for the relational statements)
// Judgment 1. G || g |-> ...
const mergeEnv = (varEnv: Env, selEnv: SelEnv): Env => {
  return Object.entries(selEnv.sTypeVarMap).reduce(
    (acc, curr) => mergeMapping(selEnv.varProgTypeMap, acc, curr),
    varEnv
  );
};

// ported from `checkPair`, `checkSel`, and `checkNamespace`
const checkHeader = (varEnv: Env, header: Header): SelEnv => {
  if (header.tag === "Selector") {
    // Judgment 7. G |- Sel ok ~> g
    const sel: Selector = header;
    const selEnv_afterHead = checkDeclPatternsAndMakeEnv(
      varEnv,
      initSelEnv(),
      sel.head.contents
    );
    // Check `with` statements
    // TODO: Did we get rid of `with` statements?
    const selEnv_decls = checkDeclPatternsAndMakeEnv(
      varEnv,
      selEnv_afterHead,
      safeContentsList(sel.with)
    );

    const relErrs = checkRelPatterns(
      mergeEnv(varEnv, selEnv_decls),
      safeContentsList(sel.where)
    );

    // TODO(error): The errors returned in the top 3 statements
    return {
      ...selEnv_decls,
      errors: selEnv_decls.errors.concat(relErrs), // COMBAK: Reverse the error order?
    };
  } else if (header.tag === "Namespace") {
    // TODO(error)
    return initSelEnv();
  } else throw Error("unknown Style header tag");
};

// Returns a sel env for each selector in the Style program, in the same order
// previously named `checkSels`
export const checkSelsAndMakeEnv = (
  varEnv: Env,
  prog: HeaderBlock[]
): SelEnv[] => {
  // Note that even if there is an error in one selector, it does not stop checking of the other selectors
  const selEnvs: SelEnv[] = prog.map((e) => {
    const res = checkHeader(varEnv, e.header);
    // Put selector AST in just for debugging
    res.header = { tag: "Just", contents: e.header };
    return res;
  });

  return selEnvs;
};

//#endregion

//#region Types and code for finding substitutions

// Judgment 20. A substitution for a selector is only correct if it gives exactly one
//   mapping for each Style variable in the selector. (Has test)
export const fullSubst = (selEnv: SelEnv, subst: Subst): boolean => {
  // Check if a variable is a style variable, not a substance one
  const isStyVar = (e: string): boolean =>
    selEnv.varProgTypeMap[e][0].tag === "StyProgT";

  // Equal up to permutation (M.keys ensures that there are no dups)
  const selStyVars = Object.keys(selEnv.sTypeVarMap).filter(isStyVar);
  const substStyVars = Object.keys(subst);
  // Equal up to permutation (keys of an object in js ensures that there are no dups)
  return _.isEqual(selStyVars.sort(), substStyVars.sort());
};

// Check that there are no duplicate keys or vals in the substitution
export const uniqueKeysAndVals = (subst: Subst): boolean => {
  // All keys already need to be unique in js, so only checking values
  const vals = Object.values(subst);
  const valsSet = {};

  for (let i = 0; i < vals.length; i++) {
    valsSet[vals[i]] = 0; // This 0 means nothing, we just want to create a set of values
  }

  // All entries were unique if length didn't change (ie the nub didn't change)
  return Object.keys(valsSet).length === vals.length;
};

// Optimization to filter out Substance statements that have no hope of matching any of the substituted relation patterns, so we don't do redundant work for every substitution (of which there could be millions). This function is only called once per selector.
const couldMatchRels = (
  typeEnv: Env,
  rels: RelationPattern[],
  stmt: SubStmt
): boolean => {
  // TODO < (this is an optimization; will only implement if needed)
  return true;
};

//#region (subregion? TODO fix) Applying a substitution
// // Apply a substitution to various parts of Style (relational statements, exprs, blocks)

// Recursively walk the tree, looking up and replacing each Style variable encountered with a Substance variable
// If a Sty var doesn't have a substitution (i.e. substitution map is bad), keep the Sty var and move on
// COMBAK: return "maybe" if a substitution fails?
// COMBAK: Add a type for `lv`? It's not used here
const substituteBform = (
  lv: any,
  subst: Subst,
  bform: BindingForm
): BindingForm => {
  // theta(B) = ...
  if (bform.tag === "SubVar") {
    // Variable in backticks in block or selector (e.g. `X`), so nothing to substitute
    return bform;
  } else if (bform.tag === "StyVar") {
    // Look up the substitution for the Style variable and return a Substance variable
    // Returns result of mapping if it exists (y -> x)
    const res = subst[bform.contents.value];

    if (res) {
      return {
        ...bform, // Copy the start/end loc of the original Style variable, since we don't have Substance parse info (COMBAK)
        tag: "SubVar",
        contents: {
          ...bform.contents, // Copy the start/end loc of the original Style variable, since we don't have Substance parse info
          type: "value",
          value: res, // COMBAK: double check please
        },
      };
    } else {
      // Nothing to substitute
      return bform;
    }
  } else throw Error("unknown tag");
};

const substituteExpr = (subst: Subst, expr: SelExpr): SelExpr => {
  // theta(B) = ...
  if (expr.tag === "SEBind") {
    return {
      ...expr,
      contents: substituteBform({ tag: "Nothing" }, subst, expr.contents),
    };
  } else if (["SEFunc", "SEValCons", "SEFuncOrValCons"].includes(expr.tag)) {
    // COMBAK: Remove SEFuncOrValCons?
    // theta(f[E]) = f([theta(E)]

    return {
      ...expr,
      args: expr.args.map((arg) => substituteExpr(subst, arg)),
    };
  } else {
    throw Error("unsupported tag");
  }
};

const substitutePredArg = (subst: Subst, predArg: PredArg): PredArg => {
  if (predArg.tag === "RelPred") {
    return {
      ...predArg,
      args: predArg.args.map((arg) => substitutePredArg(subst, arg)),
    };
  } else if (predArg.tag === "SEBind") {
    return {
      ...predArg,
      contents: substituteBform({ tag: "Nothing" }, subst, predArg.contents), // COMBAK: Why is bform here...
    };
  } else {
    console.log("unknown tag", subst, predArg);
    throw Error("unknown tag");
  }
};

// theta(|S_r) = ...
export const substituteRel = (
  subst: Subst,
  rel: RelationPattern
): RelationPattern => {
  if (rel.tag === "RelBind") {
    // theta(B := E) |-> theta(B) := theta(E)
    return {
      ...rel,
      id: substituteBform({ tag: "Nothing" }, subst, rel.id),
      expr: substituteExpr(subst, rel.expr),
    };
  } else if (rel.tag === "RelPred") {
    // theta(Q([a]) = Q([theta(a)])
    return {
      ...rel,
      args: rel.args.map((arg) => substitutePredArg(subst, arg)),
    };
  } else throw Error("unknown tag");
};

// Applies a substitution to a list of relational statement theta([|S_r])
// TODO: assumes a full substitution
const substituteRels = (
  subst: Subst,
  rels: RelationPattern[]
): RelationPattern[] => {
  const res = rels.map((rel) => substituteRel(subst, rel));
  return res;
};

//#endregion (subregion? TODO fix)

//#region Applying a substitution to a block

// // Substs for the translation semantics (more tree-walking on blocks, just changing binding forms)

const mkLocalVarName = (lv: LocalVarSubst): string => {
  if (lv.tag === "LocalVarId") {
    const [blockNum, substNum] = lv.contents;
    return `${LOCAL_KEYWORD}_block${blockNum}_subst${substNum}`;
  } else if (lv.tag === "NamespaceId") {
    return lv.contents;
  } else throw Error("unknown error");
};

const substitutePath = (lv: LocalVarSubst, subst: Subst, path: Path): Path => {
  if (path.tag === "FieldPath") {
    return {
      ...path,
      name: substituteBform({ tag: "Just", contents: lv }, subst, path.name),
    };
  } else if (path.tag === "PropertyPath") {
    return {
      ...path,
      name: substituteBform({ tag: "Just", contents: lv }, subst, path.name),
    };
  } else if (path.tag === "LocalVar") {
    return {
      nodeType: "SyntheticStyle",
      children: [],
      tag: "FieldPath",
      name: {
        children: [],
        nodeType: "SyntheticStyle",
        tag: "SubVar",
        contents: {
          ...dummyId(mkLocalVarName(lv)),
        },
      },
      field: path.contents,
    };
  } else if (path.tag === "InternalLocalVar") {
    // Note that the local var becomes a path
    // Use of local var 'v' (on right-hand side of '=' sign in Style) gets transformed into field path reference '$LOCAL_<ids>.v'
    // where <ids> is a string generated to be unique to this selector match for this block

    // COMBAK / HACK: Is there some way to get rid of all these dummy values?
    return {
      nodeType: "SyntheticStyle",
      children: [],
      tag: "FieldPath",
      name: {
        nodeType: "SyntheticStyle",
        children: [],
        tag: "SubVar",
        contents: {
          ...dummyId(mkLocalVarName(lv)),
        },
      },
      field: dummyId(path.contents),
    };
  } else if (path.tag === "AccessPath") {
    // COMBAK: Check if this works / is needed (wasn't present in original code)
    return {
      ...path,
      path: substitutePath(lv, subst, path.path),
    };
  } else {
    throw Error("unknown tag");
  }
};

const substituteField = (
  lv: LocalVarSubst,
  subst: Subst,
  field: PropertyDecl
): PropertyDecl => {
  return {
    ...field,
    value: substituteBlockExpr(lv, subst, field.value),
  };
};

const substituteBlockExpr = (
  lv: LocalVarSubst,
  subst: Subst,
  expr: Expr
): Expr => {
  if (isPath(expr)) {
    return substitutePath(lv, subst, expr);
  } else if (
    expr.tag === "CompApp" ||
    expr.tag === "ObjFn" ||
    expr.tag === "ConstrFn"
  ) {
    // substitute out occurrences of `VARYING_INIT(i)` (the computation) for `VaryingInit(i)` (the `AnnoFloat`) as there is currently no special syntax for this

    // note that this is a hack; instead of shoehorning it into `substituteBlockExpr`, it should be done more cleanly as a compiler pass on the Style block AST at some point. doesn't really matter when this is done as long as it's before the varying float initialization in `genState
    if (expr.tag === "CompApp") {
      if (expr.name.value === VARYING_INIT_FN_NAME) {
        // TODO(err): Typecheck VARYING_INIT properly and return an error. This will be unnecessary if parsed with special syntax.
        if (expr.args.length !== 1) {
          throw Error("expected one argument to VARYING_INIT");
        }

        if (expr.args[0].tag !== "Fix") {
          throw Error("expected float argument to VARYING_INIT");
        }

        return {
          ...dummyASTNode({}, "SyntheticStyle"),
          tag: "VaryInit",
          contents: expr.args[0].contents,
        };
      }
    }

    return {
      ...expr,
      args: expr.args.map((arg: Expr) => substituteBlockExpr(lv, subst, arg)),
    };
  } else if (expr.tag === "BinOp") {
    return {
      ...expr,
      left: substituteBlockExpr(lv, subst, expr.left),
      right: substituteBlockExpr(lv, subst, expr.right),
    };
  } else if (expr.tag === "UOp") {
    return {
      ...expr,
      arg: substituteBlockExpr(lv, subst, expr.arg),
    };
  } else if (
    expr.tag === "List" ||
    expr.tag === "Vector" ||
    expr.tag === "Matrix"
  ) {
    return {
      ...expr,
      contents: expr.contents.map((e: Expr) =>
        substituteBlockExpr(lv, subst, e)
      ),
    };
  } else if (expr.tag === "ListAccess") {
    return {
      ...expr,
      contents: [substitutePath(lv, subst, expr.contents[0]), expr.contents[1]],
    };
  } else if (expr.tag === "GPIDecl") {
    return {
      ...expr,
      properties: expr.properties.map((p: PropertyDecl) =>
        substituteField(lv, subst, p)
      ),
    };
  } else if (expr.tag === "Layering") {
    return {
      ...expr,
      below: substitutePath(lv, subst, expr.below),
      above: substitutePath(lv, subst, expr.above),
    };
  } else if (expr.tag === "PluginAccess") {
    return {
      ...expr,
      contents: [
        expr.contents[0],
        substituteBlockExpr(lv, subst, expr.contents[1]),
        substituteBlockExpr(lv, subst, expr.contents[2]),
      ],
    };
  } else if (expr.tag === "Tuple") {
    return {
      ...expr,
      contents: [
        substituteBlockExpr(lv, subst, expr.contents[0]),
        substituteBlockExpr(lv, subst, expr.contents[1]),
      ],
    };
  } else if (expr.tag === "VectorAccess") {
    return {
      ...expr,
      contents: [
        substitutePath(lv, subst, expr.contents[0]),
        substituteBlockExpr(lv, subst, expr.contents[1]),
      ],
    };
  } else if (expr.tag === "MatrixAccess") {
    return {
      ...expr,
      contents: [
        substitutePath(lv, subst, expr.contents[0]),
        expr.contents[1].map((e) => substituteBlockExpr(lv, subst, e)),
      ],
    };
  } else if (
    expr.tag === "Fix" ||
    expr.tag === "Vary" ||
    expr.tag === "VaryAD" || // technically is not present at this stage
    expr.tag === "VaryInit" ||
    expr.tag === "StringLit" ||
    expr.tag === "BoolLit"
  ) {
    // No substitution for literals
    return expr;
  } else {
    console.error("expr", expr);
    throw Error("unknown tag");
  }
};

const substituteLine = (lv: LocalVarSubst, subst: Subst, line: Stmt): Stmt => {
  if (line.tag === "PathAssign") {
    return {
      ...line,
      path: substitutePath(lv, subst, line.path),
      value: substituteBlockExpr(lv, subst, line.value),
    };
  } else if (line.tag === "Override") {
    return {
      ...line,
      path: substitutePath(lv, subst, line.path),
      value: substituteBlockExpr(lv, subst, line.value),
    };
  } else if (line.tag === "Delete") {
    return {
      ...line,
      contents: substitutePath(lv, subst, line.contents),
    };
  } else {
    throw Error(
      "Case should not be reached (anonymous statement should be substituted for a local one in `nameAnonStatements`)"
    );
  }
};

// Assumes a full substitution
const substituteBlock = (
  [subst, si]: [Subst, number],
  [block, bi]: [Block, number],
  name: MaybeVal<string>
): Block => {
  const lvSubst: LocalVarSubst =
    name.tag === "Nothing"
      ? { tag: "LocalVarId", contents: [bi, si] }
      : { tag: "NamespaceId", contents: name.contents };

  return {
    ...block,
    statements: block.statements.map((line) =>
      substituteLine(lvSubst, subst, line)
    ),
  };
};

//#endregion Applying a substitution to a block

// Convert Style expression to Substance expression (for ease of comparison in matching)
// Note: the env is needed to disambiguate SEFuncOrValCons
const toSubExpr = (env: Env, e: SelExpr): SubExpr => {
  if (e.tag === "SEBind") {
    return e.contents.contents;
  } else if (e.tag === "SEFunc") {
    return {
      ...e, // Puts the remnants of e's ASTNode info here -- is that ok?
      tag: "ApplyFunction",
      name: e.name,
      args: e.args.map((e) => toSubExpr(env, e)),
    };
  } else if (e.tag === "SEValCons") {
    return {
      ...e,
      tag: "ApplyConstructor",
      name: e.name,
      args: e.args.map((e) => toSubExpr(env, e)),
    };
  } else if (e.tag === "SEFuncOrValCons") {
    const res = {
      ...e,
      tag: "Func", // Use the generic Substance parse type so on conversion, it can be disambiguated by `disambiguateFunctions`
      name: e.name,
      args: e.args.map((e) => toSubExpr(env, e)),
    };

    disambiguateSubNode(env, res); // mutates res
    return res as SubExpr;
  } else throw Error("unknown tag");
};

const toSubPredArg = (a: PredArg): SubPredArg => {
  if (a.tag === "SEBind") {
    return a.contents.contents;
  } else if (a.tag === "RelPred") {
    return toSubPred(a);
  } else throw Error("unknown tag");
};

// Convert Style predicate to Substance predicate (for ease of comparison in matching)
const toSubPred = (p: RelPred): ApplyPredicate => {
  return {
    ...p,
    tag: "ApplyPredicate",
    name: p.name,
    args: p.args.map(toSubPredArg),
  };
};

const varsEq = (v1: Identifier, v2: Identifier): boolean => {
  return v1.value === v2.value;
};

const subVarsEq = (v1: Identifier, v2: Identifier): boolean => {
  return v1.value === v2.value;
};

const argsEq = (a1: SubPredArg, a2: SubPredArg): boolean => {
  if (a1.tag === "ApplyPredicate" && a2.tag === "ApplyPredicate") {
    return subFnsEq(a1, a2);
  } else if (a1.tag === a2.tag) {
    // both are SubExpr, which are not explicitly tagged
    return subExprsEq(a1 as SubExpr, a2 as SubExpr);
  } else return false; // they are different types
};

const subFnsEq = (p1: any, p2: any): boolean => {
  if (
    !p1.hasOwnProperty("name") ||
    !p1.hasOwnProperty("args") ||
    !p2.hasOwnProperty("name") ||
    !p2.hasOwnProperty("args")
  ) {
    throw Error("expected substance type with name and args properties");
  }

  if (p1.args.length !== p2.args.length) {
    return false;
  }
  // Can use `as` because now we know their lengths are equal
  const allArgsEq = _.zip(p1.args, p2.args).every(([a1, a2]) =>
    argsEq(a1 as SubPredArg, a2 as SubPredArg)
  );
  return p1.name.value === p2.name.value && allArgsEq;
};

const subExprsEq = (e1: SubExpr, e2: SubExpr): boolean => {
  // ts doesn't seem to work well with the more generic way of checking this
  if (e1.tag === "Identifier" && e2.tag === "Identifier") {
    return e1.value === e2.value;
  } else if (
    (e1.tag === "ApplyFunction" && e2.tag === "ApplyFunction") ||
    (e1.tag === "ApplyConstructor" && e2.tag === "ApplyConstructor") ||
    (e1.tag === "Func" && e2.tag === "Func")
  ) {
    return subFnsEq(e1, e2);
  } else if (e1.tag === "Deconstructor" && e2.tag === "Deconstructor") {
    return (
      e1.variable.value === e2.variable.value &&
      e1.field.value === e2.field.value
    );
  } else if (e1.tag === "StringLit" && e2.tag === "StringLit") {
    return e1.contents === e2.contents;
  }

  return false;
};

const exprToVar = (e: SubExpr): Identifier => {
  if (e.tag === "Identifier") {
    return e;
  } else {
    // TODO(errors)
    throw Error(
      "internal error: Style expression matching doesn't yet handle nested exprssions"
    );
  }
};

const toTypeList = (c: ConstructorDecl): TypeConstructor[] => {
  return c.args.map((p) => {
    if (p.type.tag === "TypeConstructor") {
      return p.type;
    }
    throw Error(
      "internal error: expected TypeConstructor in type (expected nullary type)"
    );
  });
};

// TODO: Test this
// For existing judgment G |- T1 <: T2,
// this rule (SUBTYPE-ARROW) checks if the first arrow type (i.e. function or value constructor type) is a subtype of the second
// The arrow types are contravariant in their arguments and covariant in their return type
// e.g. if Cat <: Animal, then Cat -> Cat <: Cat -> Animal, and Animal -> Cat <: Cat -> Cat
const isSubtypeArrow = (
  types1: TypeConstructor[],
  types2: TypeConstructor[],
  e: Env
): boolean => {
  if (types1.length !== types2.length) {
    return false;
  }

  if (types1.length === 0 && types2.length === 0) {
    return true;
  }

  return (
    isDeclaredSubtype(types2[0], types1[0], e) && // Note swap -- contravariant in arguments
    isSubtypeArrow(types1.slice(1), types2.slice(1), e)
  ); // Covariant in return type
};

const exprsMatchArr = (
  varEnv: Env,
  subE: ApplyConstructor,
  styE: ApplyConstructor
): boolean => {
  const subArrType = varEnv.constructors.get(subE.name.value);
  if (!subArrType) {
    // TODO(errors)
    throw Error("internal error: sub arr type doesn't exist");
  }

  const styArrType = varEnv.constructors.get(styE.name.value);
  if (!styArrType) {
    // TODO(errors)
    throw Error("internal error: sty arr type doesn't exist");
  }

  if (subE.args.length !== styE.args.length) {
    return false;
  }

  const subArrTypes = toTypeList(subArrType);
  const styArrTypes = toTypeList(styArrType);
  const subVarArgs = subE.args.map(exprToVar);
  const styVarArgs = styE.args.map(exprToVar);

  return (
    isSubtypeArrow(subArrTypes, styArrTypes, varEnv) &&
    _.zip(subVarArgs, styVarArgs).every(([a1, a2]) =>
      varsEq(a1 as Identifier, a2 as Identifier)
    )
  );
  // `as` is fine bc of preceding length check
};

// New judgment (number?): expression matching that accounts for subtyping. G, B, . |- E0 <| E1
// We assume the latter expression has already had a substitution applied
const exprsMatch = (typeEnv: Env, subE: SubExpr, selE: SubExpr): boolean => {
  // We match value constructor applications if one val ctor is a subtype of another
  // whereas for function applications, we match only if the exprs are equal (for now)
  // This is because a val ctor doesn't "do" anything besides wrap its values
  // whereas functions with the same type could do very different things, so we don't
  // necessarily want to match them by subtyping
  // (e.g. think of the infinite functions from Vector -> Vector)

  // rule Match-Expr-Var
  if (subE.tag === "Identifier" && selE.tag === "Identifier") {
    return subVarsEq(subE, selE);
  } else if (subE.tag === "ApplyFunction" && selE.tag === "ApplyFunction") {
    // rule Match-Expr-Fnapp
    return subExprsEq(subE, selE);
  } else if (
    subE.tag === "ApplyConstructor" &&
    selE.tag === "ApplyConstructor"
  ) {
    // rule Match-Expr-Vconsapp
    return exprsMatchArr(typeEnv, subE, selE);
  } else {
    return false;
  }
};

// Judgment 11. b; theta |- S <| |S_r
// After all Substance variables from a Style substitution are substituted in, check if
const relMatchesLine = (
  typeEnv: Env,
  subEnv: SubstanceEnv,
  s1: SubStmt,
  s2: RelationPattern
): boolean => {
  if (s1.tag === "Bind" && s2.tag === "RelBind") {
    // rule Bind-Match
    const bvar = s2.id;
    if (s2.id.tag === "StyVar") {
      // internal error
      throw Error(
        `Style variable ${
          s2.id.contents.value
        } found in relational statement ${ppRel(s2)}. Should not be present!`
      );
    } else if (s2.id.tag === "SubVar") {
      // B |- E = |E
      const [subVar, sVar] = [s1.variable, s2.id.contents.value];
      const selExpr = toSubExpr(typeEnv, s2.expr);
      const subExpr = s1.expr;
      return (
        subVarsEq(subVar, dummyId(sVar)) &&
        exprsMatch(typeEnv, subExpr, selExpr)
      );
      // COMBAK: Add this condition when this is implemented in the Substance typechecker
      // || exprsDeclaredEqual(subEnv, expr, selExpr); // B |- E = |E
    } else throw Error("unknown tag");
  } else if (s1.tag === "ApplyPredicate" && s2.tag === "RelPred") {
    // rule Pred-Match
    const [pred, sPred] = [s1, s2];
    const selPred = toSubPred(sPred);
    return subFnsEq(pred, selPred);
    // COMBAK: Add this condition when the Substance typechecker is implemented -- where is the equivalent function to `predsDeclaredEqual` in the new code?
    // || C.predsDeclaredEqual subEnv pred selPred // B |- Q <-> |Q
  } else {
    return false; // Only match two bind lines or two predicate lines
  }
};

// Judgment 13. b |- [S] <| |S_r
const relMatchesProg = (
  typeEnv: Env,
  subEnv: SubstanceEnv,
  subProg: SubProg,
  rel: RelationPattern
): boolean => {
  return subProg.statements.some((line) =>
    relMatchesLine(typeEnv, subEnv, line, rel)
  );
};

// Judgment 15. b |- [S] <| [|S_r]
const allRelsMatch = (
  typeEnv: Env,
  subEnv: SubstanceEnv,
  subProg: SubProg,
  rels: RelationPattern[]
): boolean => {
  return rels.every((rel) => relMatchesProg(typeEnv, subEnv, subProg, rel));
};

// Judgment 17. b; [theta] |- [S] <| [|S_r] ~> [theta']
// Folds over [theta]
const filterRels = (
  typeEnv: Env,
  subEnv: SubstanceEnv,
  subProg: SubProg,
  rels: RelationPattern[],
  substs: Subst[]
): Subst[] => {
  const subProgFiltered: SubProg = {
    ...subProg,
    statements: subProg.statements.filter((line) =>
      couldMatchRels(typeEnv, rels, line)
    ),
  };

  return substs.filter((subst) =>
    allRelsMatch(typeEnv, subEnv, subProgFiltered, substituteRels(subst, rels))
  );
};

// // Match declaration statements

// // Substitution helper functions
// (+) operator combines two substitutions: subst -> subst -> subst
const combine = (s1: Subst, s2: Subst): Subst => {
  return { ...s1, ...s2 };
};

// TODO check for duplicate keys (and vals)
// (x) operator combines two lists of substitutions: [subst] -> [subst] -> [subst]
// the way merge is used, I think each subst in the second argument only contains one mapping
const merge = (s1: Subst[], s2: Subst[]): Subst[] => {
  if (s2.length === 0) {
    return s1;
  }
  if (s1.length === 0) {
    return s2;
  }
  return cartesianProduct(s1, s2).map(([a, b]: Subst[]) => combine(a, b));
};

// Judgment 9. G; theta |- T <| |T
// Assumes types are nullary, so doesn't return a subst, only a bool indicating whether the types matched
// Ported from `matchType`
const typesMatched = (
  varEnv: Env,
  substanceType: TypeConsApp,
  styleType: StyT
): boolean => {
  if (
    substanceType.tag === "TypeConstructor" &&
    substanceType.args.length === 0
  ) {
    // Style type needs to be more generic than Style type
    return isDeclaredSubtype(substanceType, toSubstanceType(styleType), varEnv);
  }

  // TODO(errors)
  console.log(substanceType, styleType);
  throw Error(
    "internal error: expected two nullary types (parametrized types to be implemented)"
  );
};

// Judgment 10. theta |- x <| B
const matchBvar = (subVar: Identifier, bf: BindingForm): MaybeVal<Subst> => {
  if (bf.tag === "StyVar") {
    const newSubst = {};
    newSubst[toString(bf)] = subVar.value; // StyVar matched SubVar
    return {
      tag: "Just",
      contents: newSubst,
    };
  } else if (bf.tag === "SubVar") {
    if (subVar.value === bf.contents.value) {
      // Substance variables matched; comparing string equality
      return {
        tag: "Just",
        contents: {},
      };
    } else {
      return { tag: "Nothing" }; // TODO: Note, here we distinguish between an empty substitution and no substitution... but why?
    }
  } else throw Error("unknown tag");
};

// Judgment 12. G; theta |- S <| |S_o
// TODO: Not sure why Maybe<Subst> doesn't work in the type signature?
const matchDeclLine = (
  varEnv: Env,
  line: SubStmt,
  decl: DeclPattern
): MaybeVal<Subst> => {
  if (line.tag === "Decl") {
    const [subT, subVar] = [line.type, line.name];
    const [styT, bvar] = [decl.type, decl.id];

    // substitution is only valid if types matched first
    if (typesMatched(varEnv, subT, styT)) {
      return matchBvar(subVar, bvar);
    }
  }

  // Sty decls only match Sub decls
  return { tag: "Nothing" };
};

// Judgment 16. G; [theta] |- [S] <| [|S_o] ~> [theta']
const matchDecl = (
  varEnv: Env,
  subProg: SubProg,
  initSubsts: Subst[],
  decl: DeclPattern
): Subst[] => {
  // Judgment 14. G; [theta] |- [S] <| |S_o
  const newSubsts = subProg.statements.map((line) =>
    matchDeclLine(varEnv, line, decl)
  );
  const res = merge(initSubsts, justs(newSubsts)); // TODO inline
  // COMBAK: Inline this
  // console.log("substs to combine:", initSubsts, justs(newSubsts));
  // console.log("res", res);
  return res;
};

// Judgment 18. G; [theta] |- [S] <| [|S_o] ~> [theta']
// Folds over [|S_o]
const matchDecls = (
  varEnv: Env,
  subProg: SubProg,
  decls: DeclPattern[],
  initSubsts: Subst[]
): Subst[] => {
  return decls.reduce(
    (substs, decl) => matchDecl(varEnv, subProg, substs, decl),
    initSubsts
  );
};

// Judgment 19. g; G; b; [theta] |- [S] <| Sel
// NOTE: this uses little gamma (not in paper) to check substitution validity
// ported from `find_substs_sel`
const findSubstsSel = (
  varEnv: Env,
  subEnv: SubstanceEnv,
  subProg: SubProg,
  [header, selEnv]: [Header, SelEnv]
): Subst[] => {
  if (header.tag === "Selector") {
    const sel = header;
    const decls = sel.head.contents.concat(safeContentsList(sel.with));
    const rels = safeContentsList(sel.where);
    const initSubsts: Subst[] = [];
    const rawSubsts = matchDecls(varEnv, subProg, decls, initSubsts);
    const substCandidates = rawSubsts.filter((subst) =>
      fullSubst(selEnv, subst)
    );
    const filteredSubsts = filterRels(
      varEnv,
      subEnv,
      subProg,
      rels,
      substCandidates
    );
    const correctSubsts = filteredSubsts.filter(uniqueKeysAndVals);
    return correctSubsts;
  } else if (header.tag === "Namespace") {
    // No substitutions for a namespace (not in paper)
    return [];
  } else throw Error("unknown tag");
};

// Find a list of substitutions for each selector in the Sty program. (ported from `find_substs_prog`)
export const findSubstsProg = (
  varEnv: Env,
  subEnv: SubstanceEnv,
  subProg: SubProg,
  styProg: HeaderBlock[],
  selEnvs: SelEnv[]
): Subst[][] => {
  if (selEnvs.length !== styProg.length) {
    throw Error("expected same # selEnvs as selectors");
  }
  const selsWithEnvs = _.zip(
    styProg.map((e: HeaderBlock) => e.header),
    selEnvs
  ); // TODO: Why can't I type it [Header, SelEnv][]? It shouldn't be undefined after the length check

  return selsWithEnvs.map((selAndEnv) =>
    findSubstsSel(varEnv, subEnv, subProg, selAndEnv as [Header, SelEnv])
  );
};

//#endregion

//#region Naming anon statements

// Style AST preprocessing:
// For any anonymous statement only (e.g. `encourage near(x.shape, y.shape)`),
// replace it with a named statement (`local.<UNIQUE_ID> = encourage near(x.shape, y.shape)`)
// Note the UNIQUE_ID only needs to be unique within a block (since local will assign another ID that's globally-unique)
// Leave all other statements unchanged

const nameAnonStatement = (
  [i, b]: [number, Stmt[]],
  s: Stmt
): [number, Stmt[]] => {
  // Transform stmt into local variable assignment "ANON_$counter = e" and increment counter
  if (s.tag === "AnonAssign") {
    const stmt: Stmt = {
      ...s,
      tag: "PathAssign",
      type: { tag: "TypeOf", contents: "Nothing" }, // TODO: Why is it parsed like this?
      path: {
        tag: "InternalLocalVar",
        contents: `\$${ANON_KEYWORD}_${i}`,
        nodeType: "SyntheticStyle",
        children: [], // Unused bc compiler internal
      },
      value: s.contents,
    };
    return [i + 1, b.concat([stmt])];
  } else {
    return [i, b.concat([s])];
  }
};

const nameAnonBlock = (b: Block): Block => {
  return {
    ...b,
    statements: b.statements.reduce(
      (acc, curr) => nameAnonStatement(acc, curr), // Not sure why this can't be point-free
      [0, []] as [number, Stmt[]]
    )[1],
  };
};

export const nameAnonStatements = (prog: StyProg): StyProg => {
  const p = prog.blocks;
  return {
    ...prog,
    blocks: p.map((hb) => ({ ...hb, block: nameAnonBlock(hb.block) })),
  };
};

//#endregion

//#region Translating Style program

const initTrans = (): Translation => {
  return { trMap: {}, warnings: [] };
};

// /////// Translation judgments
/* Note: All of the folds below use foldM.
   foldM stops accumulating when the first fatal error is reached, using "Either [Error]" as a monad
   (Non-fatal errors are stored as warnings in the translation)
   foldM :: Monad m => (a -> b -> m a) -> a -> [b] -> m a
   example:
   f acc elem = if elem < 0 then Left ["wrong " ++ show elem] else Right $ elem : acc
   foldM f [] [1, 9, -1, 2, -2] = Left ["wrong -1"]
   foldM f [] [1, 9] = Right [9,1]  */
// Judgment 26. D |- phi ~> D'
// This is where interesting things actually happen (each line is interpreted and added to the translation)

// Related functions in `Evaluator`: findExprSafe, insertExpr

// Note this mutates the translation, and we return the translation reference just as a courtesy
const deleteProperty = (
  trans: Translation,
  path: Path, // used for ASTNode info
  name: BindingForm,
  field: Identifier,
  property: Identifier
): Translation => {
  const trn = trans.trMap;

  const nm = name.contents.value;
  const fld = field.value;
  const prp = property.value;

  const fieldDict = trn[nm];

  if (!fieldDict) {
    // TODO(errors / warnings): Should this be fatal?
    return addWarn(trans, {
      tag: "DeletedPropWithNoSubObjError",
      subObj: name,
      path,
    });
  }

  const prop: FieldExpr<VarAD> = fieldDict[fld];

  if (!prop) {
    // TODO(errors / warnings): Should this be fatal?
    return addWarn(trans, {
      tag: "DeletedPropWithNoFieldError",
      subObj: name,
      field,
      path,
    });
  }

  if (prop.tag === "FExpr") {
    // Deal with GPI aliasing (i.e. only happens if a GPI is aliased to another, and some operation is performed on the aliased GPI's property, it happens to the original)
    // COMBAK: should path aliasing have destructive effects on the translation (e.g. add or delete)? maybe it should only happen in lookup? Deleting an aliased path should just delete the alias, not its referent?
    // TODO: Test this

    if (prop.contents.tag === "OptEval") {
      if (prop.contents.contents.tag === "FieldPath") {
        const p = prop.contents.contents;
        if (varsEq(p.name.contents, name.contents) && varsEq(p.field, field)) {
          // TODO(error)
          return addWarn(trans, {
            tag: "CircularPathAlias",
            path: { tag: "FieldPath", name, field } as Path,
          });
        }
        return deleteProperty(trans, p, p.name, p.field, property);
      }
    }

    // TODO(error)
    return addWarn(trans, {
      tag: "DeletedPropWithNoGPIError",
      subObj: name,
      field,
      property,
      path,
    });
  } else if (prop.tag === "FGPI") {
    // TODO(error, warning): check if the property is member of properties of GPI
    const gpiDict = prop.contents[1];
    delete gpiDict.prp;
    return trans;
  } else throw Error("unknown tag");
};

// Note this mutates the translation, and we return the translation reference just as a courtesy
const deleteField = (
  trans: Translation,
  path: Path,
  name: BindingForm,
  field: Identifier
): Translation => {
  // TODO(errors): Pass in the original path for error reporting
  const trn = trans.trMap;
  const fieldDict = trn[name.contents.value];

  if (!fieldDict) {
    // TODO(errors / warnings)
    return addWarn(trans, {
      tag: "DeletedNonexistentFieldError",
      subObj: name,
      field,
      path,
    });
  }

  if (!(field.value in fieldDict)) {
    // TODO(errors / warnings)
    return addWarn(trans, {
      tag: "DeletedNonexistentFieldError",
      subObj: name,
      field,
      path,
    });
  }

  delete fieldDict[field.value];
  return trans;
};

// NOTE: This function mutates the translation
// rule Line-delete
const deletePath = (
  trans: Translation,
  path: Path
): Either<StyleErrors, Translation> => {
  if (path.tag === "FieldPath") {
    const transWithWarnings = deleteField(trans, path, path.name, path.field);
    return toRight(transWithWarnings);
  } else if (path.tag === "PropertyPath") {
    const transWithWarnings = deleteProperty(
      trans,
      path,
      path.name,
      path.field,
      path.property
    );
    return toRight(transWithWarnings);
  } else if (path.tag === "AccessPath") {
    // TODO(error)
    const err: StyleError = { tag: "DeletedVectorElemError", path };
    return toLeft([err]);
  } else if (path.tag === "InternalLocalVar") {
    throw Error(
      "Compiler should not be deleting a local variable; this should have been removed in a earlier compiler pass"
    );
  } else throw Error("unknown tag");
};

// NOTE: This function mutates the translation
const addPath = (
  override: boolean,
  trans: Translation,
  path: Path,
  expr: TagExpr<VarAD>
): Either<StyleErrors, Translation> => {
  // Extended `insertExpr` with an optional flag to deal with errors and warnings
  // `insertExpr` replaces the old .hs functions `addField` and `addProperty`

  // Check insertExpr's errors and warnings first
  const tr2 = insertExpr(path, expr, trans, true, override);
  if (tr2.warnings.length > 0) {
    return toLeft(tr2.warnings);
  }

  return toRight(tr2);
};

const translateLine = (
  trans: Translation,
  stmt: Stmt
): Either<StyleErrors, Translation> => {
  if (stmt.tag === "PathAssign") {
    return addPath(false, trans, stmt.path, {
      tag: "OptEval",
      contents: stmt.value,
    });
  } else if (stmt.tag === "Override") {
    return addPath(true, trans, stmt.path, {
      tag: "OptEval",
      contents: stmt.value,
    });
  } else if (stmt.tag === "Delete") {
    return deletePath(trans, stmt.contents);
  } else throw Error("unknown tag");
};

// Judgment 25. D |- |B ~> D' (modified to be: theta; D |- |B ~> D')
const translateBlock = (
  name: MaybeVal<string>,
  blockWithNum: [Block, number],
  trans: Translation,
  substWithNum: [Subst, number]
): Either<StyleErrors, Translation> => {
  const blockSubsted: Block = substituteBlock(substWithNum, blockWithNum, name);
  return foldM(blockSubsted.statements, translateLine, trans);
};

// Judgment 24. [theta]; D |- |B ~> D'
// This is a selector, not a namespace, so we substitute local vars with the subst/block IDs
const translateSubstsBlock = (
  trans: Translation,
  substsNum: [Subst, number][],
  blockWithNum: [Block, number]
): Either<StyleErrors, Translation> => {
  return foldM(
    substsNum,
    (trans, substNum, i) =>
      translateBlock({ tag: "Nothing" }, blockWithNum, trans, substNum),
    trans
  );
};

//#region Block statics
const emptyErrs = () => {
  return { errors: [], warnings: [] };
};

const oneErr = (err: StyleError): StyleResults => {
  return { errors: [err], warnings: [] };
};

const combineErrs = (e1: StyleResults, e2: StyleResults): StyleResults => {
  return {
    errors: e1.errors.concat(e2.errors),
    warnings: e1.warnings.concat(e2.warnings),
  };
};

const flatErrs = (es: StyleResults[]): StyleResults => {
  return {
    errors: _.flatMap(es, (e) => e.errors),
    warnings: _.flatMap(es, (e) => e.warnings),
  };
};

// Check that every shape name and shape property name in a shape constructor exists
const checkGPIInfo = (selEnv: SelEnv, expr: GPIDecl): StyleResults => {
  const styName: string = expr.shapeName.value;

  const errors: StyleErrors = [];
  const warnings: StyleWarnings = [];

  const shapeNames: string[] = shapedefs.map((e: ShapeDef) => e.shapeType);
  if (!shapeNames.includes(styName)) {
    // Fatal error -- we cannot check the shape properties (unless you want to guess the shape)
    return oneErr({ tag: "InvalidGPITypeError", givenType: expr.shapeName });
  }

  // `findDef` throws an error, so we find the shape name first (done above) to make sure the error can be caught
  const shapeDef: ShapeDef = findDef(styName);
  const givenProperties: Identifier[] = expr.properties.map((e) => e.name);
  const expectedProperties: string[] = Object.entries(shapeDef.properties).map(
    (e) => e[0]
  );

  for (const gp of givenProperties) {
    // Check multiple properties, as each one is not fatal if wrong
    if (!expectedProperties.includes(gp.value)) {
      errors.push({
        tag: "InvalidGPIPropertyError",
        givenProperty: gp,
        expectedProperties,
      });
    }
  }

  return { errors, warnings };
};

// Check that every function, objective, and constraint exists (below) -- parametrically over the kind of function
const checkFunctionName = (
  selEnv: SelEnv,
  expr: ICompApp | IObjFn | IConstrFn
): StyleResults => {
  const fnDict = FN_DICT[expr.tag];
  const fnNames: string[] = _.keys(fnDict); // Names of built-in functions of that kind
  const givenFnName: Identifier = expr.name;

  if (
    !fnNames.includes(givenFnName.value) &&
    givenFnName.value !== VARYING_INIT_FN_NAME
  ) {
    const fnErrorType = FN_ERR_TYPE[expr.tag];
    return oneErr({ tag: fnErrorType, givenName: givenFnName });
  }

  return emptyErrs();
};

// Written recursively on exprs, just accumulating possible expr errors
const checkBlockExpr = (selEnv: SelEnv, expr: Expr): StyleResults => {
  // Closure for brevity
  const check = (e: Expr): StyleResults => checkBlockExpr(selEnv, e);

  if (isPath(expr)) {
    return checkBlockPath(selEnv, expr);
  } else if (
    expr.tag === "CompApp" ||
    expr.tag === "ObjFn" ||
    expr.tag === "ConstrFn"
  ) {
    const e1 = checkFunctionName(selEnv, expr);
    const e2 = expr.args.map(check);
    return flatErrs([e1].concat(e2));
  } else if (expr.tag === "BinOp") {
    return flatErrs([check(expr.left), check(expr.right)]);
  } else if (expr.tag === "UOp") {
    return check(expr.arg);
  } else if (
    expr.tag === "List" ||
    expr.tag === "Vector" ||
    expr.tag === "Matrix"
  ) {
    return flatErrs(expr.contents.map(check));
  } else if (expr.tag === "ListAccess") {
    return emptyErrs();
  } else if (expr.tag === "GPIDecl") {
    const e1: StyleResults = checkGPIInfo(selEnv, expr);
    const e2: StyleResults[] = expr.properties.map((p) => check(p.value));
    return flatErrs([e1].concat(e2));
  } else if (expr.tag === "Layering") {
    return flatErrs([check(expr.below), check(expr.above)]);
  } else if (expr.tag === "PluginAccess") {
    return flatErrs([check(expr.contents[1]), check(expr.contents[2])]);
  } else if (expr.tag === "Tuple") {
    return flatErrs([check(expr.contents[0]), check(expr.contents[1])]);
  } else if (expr.tag === "VectorAccess") {
    return check(expr.contents[1]);
  } else if (expr.tag === "MatrixAccess") {
    return flatErrs(expr.contents[1].map(check));
  } else if (
    expr.tag === "Fix" ||
    expr.tag === "Vary" ||
    expr.tag === "VaryInit" ||
    expr.tag === "StringLit" ||
    expr.tag === "BoolLit"
  ) {
    return emptyErrs();
  } else {
    console.error("expr", expr);
    throw Error("unknown tag");
  }
};

const checkBlockPath = (selEnv: SelEnv, path: Path): StyleResults => {
  // TODO(errors) / Block statics
  // Currently there is nothing to check for paths
  return emptyErrs();
};

const checkLine = (
  selEnv: SelEnv,
  line: Stmt,
  acc: StyleResults
): StyleResults => {
  if (line.tag === "PathAssign") {
    const pErrs = checkBlockPath(selEnv, line.path);
    const eErrs = checkBlockExpr(selEnv, line.value);
    return combineErrs(combineErrs(acc, pErrs), eErrs);
  } else if (line.tag === "Override") {
    const pErrs = checkBlockPath(selEnv, line.path);
    const eErrs = checkBlockExpr(selEnv, line.value);
    return combineErrs(combineErrs(acc, pErrs), eErrs);
  } else if (line.tag === "Delete") {
    const pErrs = checkBlockPath(selEnv, line.contents);
    return combineErrs(acc, pErrs);
  } else {
    throw Error(
      "Case should not be reached (anonymous statement should be substituted for a local one in `nameAnonStatements`)"
    );
  }
};

const checkBlock = (selEnv: SelEnv, block: Block): StyleErrors => {
  // Block checking; static semantics
  // The below properties are checked in one pass (a fold) over the Style AST:

  // Check that every shape name and shape property name in a shape constructor exists
  // Check that every function, objective, and constraint exists
  // NOT CHECKED as this requires more advanced env-building work: At path construction time, check that every Substance object exists in the environment of the block + selector, or that it's defined as a local variable

  const res: StyleResults = block.statements.reduce(
    (acc: StyleResults, stmt: Stmt): StyleResults =>
      checkLine(selEnv, stmt, acc),
    emptyErrs()
  );

  // TODO(errors): Return warnings (non-fatally); currently there are no warnings though
  if (res.warnings.length > 0) {
    console.error("warnings", res.warnings);
    throw Error("Internal error: report these warnings");
  }

  return res.errors;
};

//#endregion Block statics

// Judgment 23, contd.
const translatePair = (
  varEnv: Env,
  subEnv: SubstanceEnv,
  subProg: SubProg,
  trans: Translation,
  hb: HeaderBlock,
  blockNum: number
): Either<StyleErrors, Translation> => {
  if (hb.header.tag === "Namespace") {
    const selEnv = initSelEnv();
    const bErrs = checkBlock(selEnv, hb.block); // TODO: block statics

    if (selEnv.errors.length > 0 || bErrs.length > 0) {
      // This is a namespace, not selector, so we substitute local vars with the namespace's name
      // skip transSubstsBlock; only one subst
      return {
        tag: "Left",
        contents: selEnv.errors.concat(bErrs),
      };
    }

    const subst = {};
    // COMBAK / errors: Keep the AST node from `hb.header` for error reporting?
    return translateBlock(
      {
        tag: "Just",
        contents: (hb.header.contents.contents.value as any) as string,
      },
      [hb.block, blockNum],
      trans,
      [subst, 0]
    );
  } else if (hb.header.tag === "Selector") {
    const selEnv = checkHeader(varEnv, hb.header);
    const bErrs = checkBlock(selEnv, hb.block); // TODO: block statics

    // If any Substance variable in the selector environment doesn't exist in the Substance program (e.g. Set `A`),
    // skip this block (because the Substance variable won't exist in the translation)

    if (selEnv.skipBlock) {
      return toRight(trans);
    }

    if (selEnv.errors.length > 0 || bErrs.length > 0) {
      return {
        tag: "Left",
        contents: selEnv.errors.concat(bErrs),
      };
    }

    // For creating unique local var names
    const substs = findSubstsSel(varEnv, subEnv, subProg, [hb.header, selEnv]);
    return translateSubstsBlock(trans, numbered(substs), [hb.block, blockNum]);
  } else throw Error("unknown tag");
};

// Map a function over the translation
const mapTrans = (
  trans: Translation,
  f: (name: string, fieldDict: FieldDict) => [string, FieldDict]
): Translation => {
  return {
    ...trans,
    trMap: Object.fromEntries(
      Object.entries(trans.trMap).map(([n, fd]) => f(n, fd))
    ),
  };
};

// Note, this mutates the translation
const insertNames = (trans: Translation): Translation => {
  const insertName = (
    name: string,
    fieldDict: FieldDict
  ): [string, FieldDict] => {
    fieldDict.name = {
      tag: "FExpr",
      contents: {
        tag: "Done",
        contents: { tag: "StrV", contents: name },
      },
    };
    return [name, fieldDict];
  };

  return mapTrans(trans, insertName);
};

// Note, this mutates the translation
const insertLabels = (trans: Translation, labels: LabelMap): Translation => {
  const insertLabel = (
    name: string,
    fieldDict: FieldDict
  ): [string, FieldDict] => {
    const labelRes = labels.get(name);

    if (!labelRes) {
      // We skip here, to avoid putting spurious labels in for namespaces in the translation.
      return [name, fieldDict];
    }

    let label;
    if (labelRes.isJust()) {
      label = labelRes.value;
    } else {
      // TODO: Distinguish between no label and empty label?
      label = "";
    }

    fieldDict[LABEL_FIELD] = {
      tag: "FExpr",
      contents: {
        tag: "Done",
        contents: {
          tag: "StrV",
          contents: label,
        },
      },
    };
    return [name, fieldDict];
  };

  return mapTrans(trans, insertLabel);
};

const translateStyProg = (
  varEnv: Env,
  subEnv: SubstanceEnv,
  subProg: SubProg,
  styProg: StyProg,
  labelMap: LabelMap,
  styVals: number[]
): Either<StyleErrors, Translation> => {
  // COMBAK: Deal with styVals

  const res = foldM(
    styProg.blocks,
    (trans, hb, i) => translatePair(varEnv, subEnv, subProg, trans, hb, i),
    initTrans()
  );

  if (isLeft(res)) {
    return res;
  } // Return errors

  const trans = res.contents;
  const transWithNames = insertNames(trans);
  const transWithNamesAndLabels = insertLabels(transWithNames, labelMap);

  // COMBAK: Do this with plugins
  // const styValMap = styJsonToMap(styVals);
  // const transWithPlugins = evalPluginAccess(styValMap, transWithNamesAndLabels);
  // return Right(transWithPlugins);
  return toRight(transWithNamesAndLabels);
};

//#endregion

// BEGIN GENOPTPROBLEM.HS PORT

//#region Translation utilities -- TODO move to EngineUtils

function foldFields<T>(
  f: (s: string, field: Field, fexpr: FieldExpr<VarAD>, acc: T[]) => T[],
  [name, fieldDict]: [string, { [k: string]: FieldExpr<VarAD> }],
  acc: T[]
): T[] {
  const res: T[] = Object.entries(fieldDict).reduce(
    (acc: T[], [field, expr]) => f(name, field, expr, acc),
    []
  );
  return res.concat(acc);
}

function foldSubObjs<T>(
  f: (s: string, f: Field, fexpr: FieldExpr<VarAD>, acc: T[]) => T[],
  tr: Translation
): T[] {
  return Object.entries(tr.trMap).reduce(
    (acc: T[], curr) => foldFields(f, curr, acc),
    []
  );
}

//#endregion

//#region Gen opt problem

// Find varying (float) paths
// For now, don't optimize these float-valued properties of a GPI
// (use whatever they are initialized to in Shapes or set to in Style)
const unoptimizedFloatProperties: string[] = [
  "rotation",
  "strokeWidth",
  "thickness",
  "transform",
  "transformation",
  "opacity",
  "finalW",
  "finalH",
  "arrowheadSize",
];

const optimizedVectorProperties: string[] = ["start", "end", "center"];

const declaredVarying = (t: TagExpr<VarAD>): boolean => {
  if (t.tag === "OptEval") {
    return isVarying(t.contents);
  }

  return false;
};

const mkPath = (strs: string[]): Path => {
  if (strs.length === 2) {
    const [name, field] = strs;
    return {
      tag: "FieldPath",
      nodeType: "SyntheticStyle",
      children: [],
      name: {
        nodeType: "SyntheticStyle",
        children: [],
        tag: "SubVar",
        contents: {
          ...dummyId(name),
        },
      },
      field: dummyId(field),
    };
  } else if (strs.length === 3) {
    const [name, field, prop] = strs;
    return {
      tag: "PropertyPath",
      nodeType: "SyntheticStyle",
      children: [],
      name: {
        nodeType: "SyntheticStyle",
        children: [],
        tag: "SubVar",
        contents: {
          ...dummyId(name),
        },
      },
      field: dummyId(field),
      property: dummyId(prop),
    };
  } else throw Error("bad # inputs");
};

const pendingProperties = (s: ShapeTypeStr): PropID[] => {
  if (s === "Text") return ["w", "h"];
  if (s === "TextTransform") return ["w", "h"];
  if (s === "ImageTransform") return ["initWidth", "initHeight"];
  return [];
};

const isVarying = (e: Expr): boolean => {
  return e.tag === "Vary" || e.tag === "VaryInit";
};

const isPending = (s: ShapeTypeStr, p: PropID): boolean => {
  return pendingProperties(s).includes(p);
};

// ---- FINDING VARIOUS THINGS IN THE TRANSLATION

const findPropertyVarying = (
  name: string,
  field: Field,
  properties: { [k: string]: TagExpr<VarAD> },
  floatProperty: string,
  acc: Path[]
): Path[] => {
  const expr = properties[floatProperty];
  const path = mkPath([name, field, floatProperty]);

  if (!expr) {
    if (unoptimizedFloatProperties.includes(floatProperty)) {
      return acc;
    }

    if (optimizedVectorProperties.includes(floatProperty)) {
      const defaultVec2: TagExpr<VarAD> = {
        tag: "OptEval",
        contents: {
          nodeType: "SyntheticStyle",
          children: [],
          tag: "Vector",
          contents: [
            dummyASTNode({ tag: "Vary" }, "SyntheticStyle") as Expr,
            dummyASTNode({ tag: "Vary" }, "SyntheticStyle") as Expr,
          ],
        },
      };
      // Return paths for both elements, COMBAK: This hardcodes that unset vectors have 2 elements, need to generalize
      const paths = findNestedVarying(defaultVec2, path);
      return paths.concat(acc);
    }

    return [path].concat(acc);
  } else {
    if (declaredVarying(expr)) {
      return [path].concat(acc);
    }
  }

  const paths = findNestedVarying(expr, path);
  return paths.concat(acc);
};

// Look for nested varying variables, given the path to its parent var (e.g. `x.r` => (-1.2, ?)) => `x.r`[1] is varying
const findNestedVarying = (e: TagExpr<VarAD>, p: Path): Path[] => {
  if (e.tag === "OptEval") {
    const res = e.contents;
    if (res.tag === "Vector") {
      const elems: Expr[] = res.contents;
      const indices: Path[] = elems
        .map((e: Expr, i): [Expr, number] => [e, i])
        .filter((e: [Expr, number]): boolean => isVarying(e[0]))
        .map(
          ([e, i]: [Expr, number]): IAccessPath =>
            ({
              nodeType: "SyntheticStyle",
              children: [],
              tag: "AccessPath",
              path: p,
              indices: [
                dummyASTNode({ tag: "Fix", contents: i }, "SyntheticStyle"),
              ],
            } as IAccessPath)
        );

      return indices;
    } else if (
      res.tag === "Matrix" ||
      res.tag === "List" ||
      res.tag === "Tuple"
    ) {
      // COMBAK: This should search, but for now we just don't handle nested varying vars in these
      return [];
    }
  }

  return [];
};

// Given 'propType' and 'shapeType', return all props of that ValueType
// COMBAK: Model "FloatT", "FloatV", etc as types for ValueType
const propertiesOf = (propType: string, shapeType: ShapeTypeStr): PropID[] => {
  const shapeInfo: [string, IProp][] = Object.entries(
    findDef(shapeType).properties
  );
  return shapeInfo
    .filter(([pName, props]) => propType === props.propType)
    .map((e) => e[0]);
};

// Given 'propType' and 'shapeType', return all props NOT of that ValueType
const propertiesNotOf = (
  propType: string,
  shapeType: ShapeTypeStr
): PropID[] => {
  const shapeInfo: [string, IProp][] = Object.entries(
    findDef(shapeType).properties
  );
  return shapeInfo
    .filter(([pName, props]) => propType !== props.propType)
    .map((e) => e[0]);
};

// Find varying fields
const findFieldVarying = (
  name: string,
  field: Field,
  fexpr: FieldExpr<VarAD>,
  acc: Path[]
): Path[] => {
  if (fexpr.tag === "FExpr") {
    if (declaredVarying(fexpr.contents)) {
      return [mkPath([name, field])].concat(acc);
    }

    const paths = findNestedVarying(fexpr.contents, mkPath([name, field]));
    return paths.concat(acc);
  } else if (fexpr.tag === "FGPI") {
    const [typ, properties] = fexpr.contents;
    const ctorFloats = propertiesOf("FloatV", typ).concat(
      propertiesOf("VectorV", typ)
    );
    const varyingFloats = ctorFloats.filter((e) => !isPending(typ, e));
    // This splits up vector-typed properties into one path for each element
    const vs: Path[] = varyingFloats.reduce(
      (acc: Path[], curr) =>
        findPropertyVarying(name, field, properties, curr, acc),
      []
    );
    return vs.concat(acc);
  } else throw Error("unknown tag");
};

// Find all varying paths
const findVarying = (tr: Translation): Path[] => {
  return foldSubObjs(findFieldVarying, tr);
};

// Find uninitialized (non-float) property paths
const findPropertyUninitialized = (
  name: string,
  field: Field,
  properties: GPIMap,
  nonfloatProperty: string,
  acc: Path[]
): Path[] => {
  // nonfloatProperty is a non-float property that is NOT set by the user and thus we can sample it
  const res = properties[nonfloatProperty];
  if (!res) {
    return [mkPath([name, field, nonfloatProperty])].concat(acc);
  }
  return acc;
};

// Find uninitialized fields
const findFieldUninitialized = (
  name: string,
  field: Field,
  fexpr: FieldExpr<VarAD>,
  acc: Path[]
): Path[] => {
  // NOTE: we don't find uninitialized field because you can't leave them uninitialized. Plus, we don't know what types they are
  if (fexpr.tag === "FExpr") {
    return acc;
  }
  if (fexpr.tag === "FGPI") {
    const [typ, properties] = fexpr.contents;
    const ctorNonfloats = propertiesNotOf("FloatV", typ).filter(
      (e) => e !== "name"
    );
    const uninitializedProps = ctorNonfloats;
    const vs = uninitializedProps.reduce(
      (acc: Path[], curr) =>
        findPropertyUninitialized(name, field, properties, curr, acc),
      []
    );
    return vs.concat(acc);
  }
  throw Error("unknown tag");
};

// NOTE: we don't find uninitialized field because you can't leave them uninitialized. Plus, we don't know what types they are
const findUninitialized = (tr: Translation): Path[] => {
  return foldSubObjs(findFieldUninitialized, tr);
};

// Fold function to return the names of GPIs
const findGPIName = (
  name: string,
  field: Field,
  fexpr: FieldExpr<VarAD>,
  acc: [string, Field][]
): [string, Field][] => {
  if (fexpr.tag === "FGPI") {
    return ([[name, field]] as [string, Field][]).concat(acc);
  } else if (fexpr.tag === "FExpr") {
    return acc;
  } else throw Error("unknown tag");
};

// Find shapes and their properties
const findShapeNames = (tr: Translation): [string, string][] => {
  return foldSubObjs(findGPIName, tr);
};

// Find paths that are the properties of shapes
const findShapeProperties = (
  name: string,
  field: Field,
  fexpr: FieldExpr<VarAD>,
  acc: [string, Field, Property][]
): [string, Field, Property][] => {
  if (fexpr.tag === "FGPI") {
    const properties = fexpr.contents[1];
    const paths = Object.keys(properties).map(
      (property) => [name, field, property] as [string, Field, Property]
    );
    return paths.concat(acc);
  } else if (fexpr.tag === "FExpr") {
    return acc;
  } else throw Error("unknown tag");
};

// Find paths that are the properties of shapes
const findShapesProperties = (tr: Translation): [string, string, string][] => {
  return foldSubObjs(findShapeProperties, tr);
};

// Find various kinds of functions
const findFieldFns = (
  name: string,
  field: Field,
  fexpr: FieldExpr<VarAD>,
  acc: Either<StyleOptFn, StyleOptFn>[]
): Either<StyleOptFn, StyleOptFn>[] => {
  if (fexpr.tag === "FExpr") {
    if (fexpr.contents.tag === "OptEval") {
      const e = fexpr.contents.contents;
      // COMBAK: This throws away the function's Identifier for future debugging
      // (Also, why doesn't typescript report an error when `e.name` is an Identifier but a StyleOptFn expects a string, using the `as` keyword?)
      if (e.tag === "ObjFn") {
        const res: Either<StyleOptFn, StyleOptFn> = ToLeft([
          e.name.value,
          e.args,
        ]);
        return [res].concat(acc);
      } else if (e.tag === "ConstrFn") {
        const res: Either<StyleOptFn, StyleOptFn> = ToRight([
          e.name.value,
          e.args,
        ]);
        return [res].concat(acc);
      } else {
        return acc;
      }
    }
  }

  return acc;
};

// Ported from `findObjfnsConstrs`
const findUserAppliedFns = (tr: Translation): [Fn[], Fn[]] => {
  return convertFns(foldSubObjs(findFieldFns, tr));
};

const findFieldDefaultFns = (
  name: string,
  field: Field,
  fexpr: FieldExpr<VarAD>,
  acc: Either<StyleOptFn, StyleOptFn>[]
): Either<StyleOptFn, StyleOptFn>[] => {
  // TODO < Currently we have no default objectives/constraints, so it's not implemented
  return [];
};

const findDefaultFns = (tr: Translation): [Fn[], Fn[]] => {
  return convertFns(foldSubObjs(findFieldDefaultFns, tr));
};

const toFn = (t: OptType, [name, args]: StyleOptFn): Fn => {
  return {
    fname: name,
    fargs: args,
    optType: t,
  };
};

const toFns = ([objfns, constrfns]: [StyleOptFn[], StyleOptFn[]]): [
  Fn[],
  Fn[]
] => {
  return [
    objfns.map((fn) => toFn("ObjFn", fn)),
    constrfns.map((fn) => toFn("ConstrFn", fn)),
  ];
};

// COMBAK: Move this to utils
function partitionEithers<A, B>(es: Either<A, B>[]): [A[], B[]] {
  return [
    es.filter((e) => e.tag === "Left").map((e) => e.contents as A),
    es.filter((e) => e.tag === "Right").map((e) => e.contents as B),
  ];
}

const convertFns = (fns: Either<StyleOptFn, StyleOptFn>[]): [Fn[], Fn[]] => {
  return toFns(partitionEithers(fns));
};

// Extract number from a more complicated type
// also ported from `lookupPaths`
const getNum = (e: TagExpr<VarAD> | IFGPI<VarAD>): number => {
  if (e.tag === "OptEval") {
    if (e.contents.tag === "Fix") {
      return e.contents.contents;
    }
    if (e.contents.tag === "VaryAD") {
      return e.contents.contents.val;
    } else {
      console.error("input", e);
      throw Error("internal error: invalid varying path");
    }
  } else if (e.tag === "Done") {
    if (e.contents.tag === "FloatV") {
      return numOf(e.contents.contents);
    } else throw Error("internal error: invalid varying path");
  } else if (e.tag === "Pending") {
    throw Error("internal error: invalid varying path");
  } else if (e.tag === "FGPI") {
    throw Error("internal error: invalid varying path");
  } else {
    throw Error("internal error: unknown tag");
  }
};

// ported from `lookupPaths`
// lookup paths with the expectation that each one is a float
export const lookupNumericPaths = (ps: Path[], tr: Translation): number[] => {
  return ps.map((path) => findExprSafe(tr, path)).map(getNum);
};

const findFieldPending = (
  name: string,
  field: Field,
  fexpr: FieldExpr<VarAD>,
  acc: Path[]
): Path[] => {
  if (fexpr.tag === "FExpr") {
    return acc;
  } else if (fexpr.tag === "FGPI") {
    const properties = fexpr.contents[1];
    const pendingProps = Object.entries(properties)
      .filter(([k, v]) => v.tag === "Pending")
      .map((e: [string, TagExpr<VarAD>]) => e[0]);

    // TODO: Pending properties currently don't support AccessPaths
    return pendingProps
      .map((property) => mkPath([name, field, property]))
      .concat(acc);
  } else throw Error("unknown tag");
};

// Find pending paths
// Find the paths to all pending, non-float, non-name properties
const findPending = (tr: Translation): Path[] => {
  return foldSubObjs(findFieldPending, tr);
};

// ---- INITIALIZATION

const isFieldOrAccessPath = (p: Path): boolean => {
  if (p.tag === "FieldPath") {
    return true;
  } else if (p.tag === "AccessPath") {
    if (p.path.tag === "FieldPath" || p.path.tag === "PropertyPath") {
      return true;
    } else throw Error("unexpected sub-accesspath type");
  }

  return false;
};

// sample varying fields only (from the range defined by canvas dims) and store them in the translation
// example: A.val = OPTIMIZED
// This also samples varying access paths, e.g.
// Circle { center : (1.1, ?) ... } <// the latter is an access path that gets initialized here
// varying init paths are separated out and initialized with the value specified by the style writer
// NOTE: Mutates translation
const initFieldsAndAccessPaths = (
  varyingPaths: Path[],
  tr: Translation
): Translation => {
  const varyingFieldsAndAccessPaths = varyingPaths.filter(isFieldOrAccessPath);
  const canvas = getCanvas(tr);

  const initVals = varyingFieldsAndAccessPaths.map(
    (p: Path): TagExpr<VarAD> => {
      // by default, sample randomly in canvas X range
      let initVal = randFloat(...canvas.xRange);

      // unless it's a VaryInit, in which case, don't sample, set to the init value
      // TODO: This could technically use `varyingInitPathsAndVals`?
      const res = findExpr(tr, p); // Some varying paths may not be in the translation. That's OK.
      if (res.tag === "OptEval") {
        if (res.contents.tag === "VaryInit") {
          initVal = res.contents.contents;
        }
      }

      return {
        tag: "Done",
        contents: {
          tag: "FloatV",
          contents: constOf(initVal),
        },
      };
    }
  );

  const tr2 = insertExprs(
    varyingFieldsAndAccessPaths,
    initVals,
    tr,
    false,
    true
  );

  return tr2;
};

// //////////// Generating an initial state (concrete values for all fields/properties needed to draw the GPIs)
// 1. Initialize all varying fields
// 2. Initialize all properties of all GPIs
// NOTE: since we store all varying paths separately, it is okay to mark the default values as Done // they will still be optimized, if needed.
// TODO: document the logic here (e.g. only sampling varying floats) and think about whether to use translation here or [Shape a] since we will expose the sampler to users later

// TODO: Doesn't sample partial shape properties, like start: (?, 1.) <- this is actually sampled by initFieldsAndAccessPaths
// NOTE: Shape properties are mutated; they are returned as a courtesy
const initProperty = (
  shapeType: ShapeTypeStr,
  properties: GPIProps<VarAD>,
<<<<<<< HEAD
  [propName, { propType, sampler: propSampler }]: [string, IProp]
=======
  [propName, [propType, propSampler]]: [string, [PropType, Sampler]],
  canvas: Canvas
>>>>>>> ec12a722
): GPIProps<VarAD> => {
  const propVal: Value<number> = propSampler(canvas);
  const propValAD: Value<VarAD> = valueNumberToAutodiffConst(propVal);
  const propValDone: TagExpr<VarAD> = { tag: "Done", contents: propValAD };
  const styleSetting: TagExpr<VarAD> = properties[propName];

  // Property not set in Style
  if (!styleSetting) {
    if (isPending(shapeType, propName)) {
      properties[propName] = {
        tag: "Pending",
        contents: propValAD,
      } as TagExpr<VarAD>;
      return properties;
    } else {
      properties[propName] = propValDone; // Use the sampled one
      return properties;
    }
  }

  // Property set in Style
  if (styleSetting.tag === "OptEval") {
    if (styleSetting.contents.tag === "Vary") {
      properties[propName] = propValDone; // X.prop = ?
      return properties;
    } else if (styleSetting.contents.tag === "VaryInit") {
      // Initialize the varying variable to the property specified in Style
      properties[propName] = {
        tag: "Done",
        contents: {
          tag: "FloatV",
          contents: varOf(styleSetting.contents.contents),
        },
      };
      return properties;
    } else if (styleSetting.contents.tag === "Vector") {
      const v: Expr[] = styleSetting.contents.contents;
      if (v.length === 2) {
        // Sample a whole 2D vector, e.g. `Circle { center : [?, ?] }`
        // (if only one element is set to ?, then presumably it's set by initializing an access path...? TODO: Check this)
        // TODO: This hardcodes an uninitialized 2D vector to be initialized/inserted
        if (v[0].tag === "Vary" && v[1].tag === "Vary") {
          properties[propName] = propValDone;
          return properties;
        }
      }
      return properties;
    } else {
      return properties;
    }
  } else if (styleSetting.tag === "Done") {
    // TODO: pending properties are only marked if the Style source does not set them explicitly
    // Check if this is the right decision. We still give pending values a default such that the initial list of shapes can be generated without errors.
    return properties;
  }

  throw Error("internal error: unknown tag or invalid value for property");
};

const mkShapeName = (s: string, f: Field): string => {
  return `${s}.${f}`;
};

// COMBAK: This will require `getNames` to work
const initShape = (
  tr: Translation,
  [n, field]: [string, Field]
): Translation => {
  const path = mkPath([n, field]);
  const res = findExprSafe(tr, path); // This is safe (as used in GenOptProblem) since we only initialize shapes with paths from the translation

  if (res.tag === "FGPI") {
    const [stype, props] = res.contents as [string, GPIProps<VarAD>];
    const def: ShapeDef = findDef(stype);
    const gpiTemplate: [string, IProp][] = Object.entries(def.properties);

    const instantiatedGPIProps: GPIProps<VarAD> = gpiTemplate.reduce(
      (
        newGPI: GPIProps<VarAD>,
<<<<<<< HEAD
        propTemplate: [string, IProp]
      ): GPIProps<VarAD> => initProperty(stype, newGPI, propTemplate),
=======
        propTemplate: [string, [PropType, Sampler]]
      ): GPIProps<VarAD> =>
        initProperty(stype, newGPI, propTemplate, getCanvas(tr)),
>>>>>>> ec12a722
      clone(props)
    ); // NOTE: `initProperty` mutates its input, so the `props` from the translation is cloned here, so the one in the translation itself isn't mutated

    // Insert the name of the shape into its prop dict
    // NOTE: getShapes resolves the names + we don't use the names of the shapes in the translation
    // The name-adding logic can be removed but is left in for debugging
    const shapeName = mkShapeName(n, field);
    instantiatedGPIProps.name = {
      tag: "Done",
      contents: {
        tag: "StrV",
        contents: shapeName,
      },
    };
    const gpi: IFGPI<VarAD> = {
      tag: "FGPI",
      contents: [stype, instantiatedGPIProps],
    };
    return insertGPI(path, gpi, tr);
  } else throw Error("expected GPI but got field");
};

const initShapes = (tr: Translation, pths: [string, string][]): Translation => {
  return pths.reduce(initShape, tr);
};

//#region layering

const findLayeringExpr = (
  name: string,
  field: Field,
  fexpr: FieldExpr<VarAD>,
  acc: Expr[]
): Expr[] => {
  if (fexpr.tag === "FExpr") {
    if (fexpr.contents.tag === "OptEval") {
      if (fexpr.contents.contents.tag === "Layering") {
        const layering: ILayering = fexpr.contents.contents;
        return [layering as Expr].concat(acc);
      }
    }
  }
  return acc;
};

const findLayeringExprs = (tr: Translation): Expr[] => {
  return foldSubObjs(findLayeringExpr, tr);
};

const lookupGPIName = (p: Path, tr: Translation): string => {
  if (p.tag === "FieldPath") {
    // COMBAK: Deal with path synonyms / aliases by looking them up?
    return getShapeName(p.name.contents.value, p.field.value);
  } else {
    throw Error("expected path to GPI");
  }
};

const findNames = (e: Expr, tr: Translation): [string, string] => {
  if (e.tag === "Layering") {
    return [lookupGPIName(e.below, tr), lookupGPIName(e.above, tr)];
  } else {
    throw Error("unknown tag");
  }
};

const topSortLayering = (
  allGPINames: string[],
  partialOrderings: [string, string][]
): MaybeVal<string[]> => {
  const layerGraph: Graph = new Graph();
  allGPINames.map((name: string) => layerGraph.setNode(name));
  // topsort will return the most upstream node first. Since `shapeOrdering` is consistent with the SVG drawing order, we assign edges as "below => above".
  partialOrderings.map(([below, above]: [string, string]) =>
    layerGraph.setEdge(below, above)
  );

  try {
    const globalOrdering: string[] = alg.topsort(layerGraph);
    return { tag: "Just", contents: globalOrdering };
  } catch (e) {
    return { tag: "Nothing" };
  }
};

const computeShapeOrdering = (tr: Translation): string[] => {
  const layeringExprs = findLayeringExprs(tr);
  // Returns list of layering specifications [below, above]
  const partialOrderings: [string, string][] = layeringExprs.map((e: Expr): [
    string,
    string
  ] => findNames(e, tr));

  const allGPINames: string[] = findShapeNames(
    tr
  ).map((e: [string, Field]): string => getShapeName(e[0], e[1]));
  const shapeOrdering = topSortLayering(allGPINames, partialOrderings);

  // TODO: Errors for labeling
  if (shapeOrdering.tag === "Nothing") {
    throw Error("no shape ordering possible from layering");
  }

  return shapeOrdering.contents;
};

//#endregion

const isVaryingInitPath = (
  p: Path,
  tr: Translation
): [Path, MaybeVal<number>] => {
  const res = findExpr(tr, p); // Some varying paths may not be in the translation. That's OK.
  if (res.tag === "OptEval") {
    if (res.contents.tag === "VaryInit") {
      return [p, { tag: "Just", contents: res.contents.contents }];
    }
  }

  return [p, { tag: "Nothing" }];
};

// ---- MAIN FUNCTION

// COMBAK: Add optConfig as param?
const genState = (trans: Translation): Result<State, StyleErrors> => {
  const varyingPaths = findVarying(trans);
  // NOTE: the properties in uninitializedPaths are NOT floats. Floats are included in varyingPaths already
  const varyingInitPathsAndVals: [Path, number][] = (varyingPaths
    .map((p) => isVaryingInitPath(p, trans))
    .filter(
      (tup: [Path, MaybeVal<number>]): boolean => tup[1].tag === "Just"
    ) as [Path, Just<number>][]) // TODO: Not sure how to get typescript to understand `filter`...
    .map((tup: [Path, Just<number>]) => [tup[0], tup[1].contents]);
  const varyingInitInfo: { [pathStr: string]: number } = Object.fromEntries(
    varyingInitPathsAndVals.map((e) => [prettyPrintPath(e[0]), e[1]])
  );

  const uninitializedPaths = findUninitialized(trans);
  const shapePathList: [string, string][] = findShapeNames(trans);
  const shapePaths = shapePathList.map(mkPath);

  const canvasErrs = checkCanvas(trans);
  if (canvasErrs.length > 0) {
    return err(canvasErrs);
  }

  // sample varying vals and instantiate all the non - float base properties of every GPI in the translation
  // this has to be done before `initFieldsAndAccessPaths` as AccessPaths may depend on shapes' properties already having been initialized
  const transInitShapes = initShapes(trans, shapePathList);

  // sample varying fields and access paths, and put them in the translation
  const transInitAll = initFieldsAndAccessPaths(varyingPaths, transInitShapes);

  // CHECK TRANSLATION
  // Have to check it after the shapes are initialized, otherwise it will complain about uninitialized shape paths
  const transErrs = checkTranslation(transInitAll);
  if (transErrs.length > 0) {
    return err(transErrs);
  }

  const shapeProperties = findShapesProperties(transInitAll);
  const [objfnsDecl, constrfnsDecl] = findUserAppliedFns(transInitAll);
  const [objfnsDefault, constrfnsDefault] = findDefaultFns(transInitAll);
  const [objFns, constrFns] = [
    objfnsDecl.concat(objfnsDefault),
    constrfnsDecl.concat(constrfnsDefault),
  ];

  const [initialGPIs, transEvaled] = [[], transInitAll];
  const initVaryingState: number[] = lookupNumericPaths(
    varyingPaths,
    transEvaled
  );

  const pendingPaths = findPending(transInitAll);
  const shapeOrdering = computeShapeOrdering(transInitAll); // deal with layering

  const initState = {
    shapes: initialGPIs, // These start out empty because they are initialized in the frontend via `evalShapes` in the Evaluator
    shapePaths,
    shapeProperties,
    shapeOrdering,

    translation: transInitAll, // This is the result of the data processing
    originalTranslation: clone(trans),

    varyingPaths,
    varyingValues: initVaryingState,
    varyingInitInfo,

    uninitializedPaths,
    pendingPaths,

    objFns,
    constrFns,

    // `params` are initialized properly by optimization; the only thing it needs is the weight (for the objective function synthesis)
    params: ({
      optStatus: "NewIter" as const,
      weight: initConstraintWeight,
      lbfgsInfo: defaultLbfgsParams,
      UOround: -1,
      EPround: -1,
    } as unknown) as Params,

    labelCache: [],
    rng: undefined as any,
    policyParams: undefined as any,
    oConfig: undefined as any,
    selectorMatches: undefined as any,
    varyingMap: {} as any, // TODO: Should this be empty?

    canvas: getCanvas(trans),
  };

  return ok(initState);
};

//#endregion

export const parseStyle = (p: string): Result<StyProg, ParseError> => {
  const parser = new nearley.Parser(nearley.Grammar.fromCompiled(styleGrammar));
  try {
    const { results } = parser.feed(p).feed("\n");
    if (results.length > 0) {
      const ast: StyProg = results[0] as StyProg;
      return ok(ast);
    } else {
      return err(parseError(`Unexpected end of input`, lastLocation(parser)));
    }
  } catch (e) {
    return err(parseError(e, lastLocation(parser)));
  }
};

// NOTE: Mutates stmt
const disambiguateSubNode = (env: Env, stmt: ASTNode) => {
  stmt.children.forEach((child) => disambiguateSubNode(env, child));

  if (stmt.tag !== "Func") {
    return;
  }

  // Lookup name in the env and replace it if it exists, otherwise throw error
  const func = stmt as Func;

  const isCtor = env.constructors.has(func.name.value);
  const isFn = env.functions.has(func.name.value);
  const isPred = env.predicates.has(func.name.value);

  if (isCtor && !isFn && !isPred) {
    ((func as any) as ApplyConstructor).tag = "ApplyConstructor";
  } else if (!isCtor && isFn && !isPred) {
    ((func as any) as ApplyFunction).tag = "ApplyFunction";
  } else if (!isCtor && !isFn && isPred) {
    ((func as any) as ApplyPredicate).tag = "ApplyPredicate";
  } else if (!isCtor && !isFn && !isPred) {
    throw Error(
      `Substance internal error: expected '${func.name.value}' of type Func to be disambiguable in env, but was not found`
    );
  } else {
    throw Error(
      "Substance internal error: expected val of type Func to be uniquely disambiguable in env, but found multiple"
    );
  }
};

// For Substance, any `Func` appearance should be disambiguated into an `ApplyPredicate`, or an `ApplyFunction`, or an `ApplyConstructor`, and there are no other possible values, and every `Func` should be disambiguable
// NOTE: mutates Substance AST
export const disambiguateFunctions = (env: Env, subProg: SubProg) => {
  subProg.statements.forEach((stmt: SubStmt) => disambiguateSubNode(env, stmt));
};

//#region Checking translation

const isStyErr = (res: TagExpr<VarAD> | IFGPI<VarAD> | StyleError): boolean =>
  res.tag !== "FGPI" && !isTagExpr(res);

const findPathsExpr = (expr: Expr): Path[] => {
  // TODO: Factor the expression-folding pattern out from here and `checkBlockExpr`
  if (isPath(expr)) {
    return [expr];
  } else if (
    expr.tag === "CompApp" ||
    expr.tag === "ObjFn" ||
    expr.tag === "ConstrFn"
  ) {
    return _.flatMap(expr.args, findPathsExpr);
  } else if (expr.tag === "BinOp") {
    return _.flatMap([expr.left, expr.right], findPathsExpr);
  } else if (expr.tag === "UOp") {
    return findPathsExpr(expr.arg);
  } else if (
    expr.tag === "List" ||
    expr.tag === "Vector" ||
    expr.tag === "Matrix"
  ) {
    return _.flatMap(expr.contents, findPathsExpr);
  } else if (expr.tag === "ListAccess") {
    return [expr.contents[0]];
  } else if (expr.tag === "GPIDecl") {
    return _.flatMap(
      expr.properties.map((p) => p.value),
      findPathsExpr
    );
  } else if (expr.tag === "Layering") {
    return [expr.below, expr.above];
  } else if (expr.tag === "PluginAccess") {
    return _.flatMap([expr.contents[1], expr.contents[2]], findPathsExpr);
  } else if (expr.tag === "Tuple") {
    return _.flatMap([expr.contents[0], expr.contents[1]], findPathsExpr);
  } else if (expr.tag === "VectorAccess") {
    return [expr.contents[0]].concat(findPathsExpr(expr.contents[1]));
  } else if (expr.tag === "MatrixAccess") {
    return [expr.contents[0]].concat(
      _.flatMap(expr.contents[1], findPathsExpr)
    );
  } else if (
    expr.tag === "Fix" ||
    expr.tag === "Vary" ||
    expr.tag === "VaryInit" ||
    expr.tag === "VaryAD" ||
    expr.tag === "StringLit" ||
    expr.tag === "BoolLit"
  ) {
    return [];
  } else {
    console.error("expr", expr);
    throw Error("unknown tag");
  }
};

// Find all paths given explicitly anywhere in an expression in the translation.
// (e.g. `x.shape above y.shape` <-- return [`x.shape`, `y.shape`])
const findPathsField = (
  name: string,
  field: Field,
  fexpr: FieldExpr<VarAD>,
  acc: Path[]
): Path[] => {
  if (fexpr.tag === "FExpr") {
    // Only look deeper in expressions, because that's where paths might be
    if (fexpr.contents.tag === "OptEval") {
      const res: Path[] = findPathsExpr(fexpr.contents.contents);
      return acc.concat(res);
    } else {
      return acc;
    }
  } else if (fexpr.tag === "FGPI") {
    // Get any exprs that the properties are set to
    const propExprs: Expr[] = Object.entries(fexpr.contents[1])
      .map((e) => e[1])
      .filter((e: TagExpr<VarAD>): boolean => e.tag === "OptEval")
      .map((e) => e as IOptEval<VarAD>) // Have to cast because TypeScript doesn't know the type changed from the filter above
      .map((e: IOptEval<VarAD>): Expr => e.contents);
    const res: Path[] = _.flatMap(propExprs, findPathsExpr);
    return acc.concat(res);
  }

  throw Error("unknown tag");
};

// Check that canvas dimensions exist and have the proper type.
const checkCanvas = (tr: Translation): StyleErrors => {
  let errs: StyleErrors = [];

  if (!("canvas" in tr.trMap)) {
    errs.push({
      tag: "CanvasNonexistentError",
    });

    return errs;
  }

  if (!("width" in tr.trMap.canvas)) {
    errs.push({
      tag: "CanvasNonexistentDimsError",
      attr: "width",
      kind: "missing",
    });
  } else if (!("contents" in tr.trMap.canvas.width.contents)) {
    errs.push({
      tag: "CanvasNonexistentDimsError",
      attr: "width",
      kind: "GPI",
    });
  } else if (!("contents" in tr.trMap.canvas.width.contents.contents)) {
    errs.push({
      tag: "CanvasNonexistentDimsError",
      attr: "width",
      kind: "uninitialized",
    });
  } else if (
    typeof tr.trMap.canvas.width.contents.contents.contents !== "number"
  ) {
    const val = tr.trMap.canvas.width.contents.contents;
    let type;
    if (typeof val === "object" && "tag" in val) {
      type = val.tag;
    } else {
      type = typeof val;
    }

    errs.push({
      tag: "CanvasNonexistentDimsError",
      attr: "width",
      kind: "wrong type",
      type,
    });
  }

  if (!("height" in tr.trMap.canvas)) {
    errs.push({
      tag: "CanvasNonexistentDimsError",
      attr: "height",
      kind: "missing",
    });
  } else if (!("contents" in tr.trMap.canvas.height.contents)) {
    errs.push({
      tag: "CanvasNonexistentDimsError",
      attr: "height",
      kind: "GPI",
    });
  } else if (!("contents" in tr.trMap.canvas.height.contents.contents)) {
    errs.push({
      tag: "CanvasNonexistentDimsError",
      attr: "height",
      kind: "uninitialized",
    });
  } else if (
    typeof tr.trMap.canvas.height.contents.contents.contents !== "number"
  ) {
    const val = tr.trMap.canvas.height.contents.contents;
    let type;
    if (typeof val === "object" && "tag" in val) {
      type = val.tag;
    } else {
      type = typeof val;
    }

    errs.push({
      tag: "CanvasNonexistentDimsError",
      attr: "height",
      kind: "wrong type",
      type,
    });
  }

  return errs;
};

// Check translation integrity
const checkTranslation = (trans: Translation): StyleErrors => {
  // Look up all paths used anywhere in the translation's expressions and verify they exist in the translation
  const allPaths: Path[] = foldSubObjs(findPathsField, trans);
  const allPathsUniq: Path[] = _.uniqBy(allPaths, prettyPrintPath);
  const exprs = allPathsUniq.map((p) => findExpr(trans, p));
  const errs = exprs.filter(isStyErr);
  return errs as StyleErrors; // Should be true due to the filter above, though you can't use booleans and the `res is StyleError` assertion together.
};

//#endregion Checking translation

/* Precondition: checkCanvas returns without error */
export const getCanvas = (tr: Translation): Canvas => {
  let width = ((tr.trMap.canvas.width.contents as TagExpr<VarAD>)
    .contents as Value<VarAD>).contents as number;
  let height = ((tr.trMap.canvas.height.contents as TagExpr<VarAD>)
    .contents as Value<VarAD>).contents as number;
  return {
    width,
    height,
    size: [width, height],
    xRange: [-width / 2, width / 2],
    yRange: [-height / 2, height / 2],
  };
};

export const compileStyle = (
  stySource: string,
  subEnv: SubstanceEnv,
  varEnv: Env
): Result<State, PenroseError> => {
  const subProg = subEnv.ast;

  const astOk = parseStyle(stySource);
  let styProgInit;
  if (astOk.isOk()) {
    styProgInit = astOk.value;
  } else {
    return err({ ...astOk.error, errorType: "StyleError" });
  }

  // disambiguate Func into the right form in Substance grammar #453 -- mutates Substance AST since children are references
  disambiguateFunctions(varEnv, subProg);

  const labelMap = subEnv.labels;

  // Name anon statements
  const styProg: StyProg = nameAnonStatements(styProgInit);

  log.info("old prog", styProgInit);
  log.info("new prog, with named anon statements", styProg);

  // Check selectors; return list of selector environments (`checkSels`)
  const selEnvs = checkSelsAndMakeEnv(varEnv, styProg.blocks);

  // TODO(errors/warn): distinguish between errors and warnings
  const selErrs: StyleErrors = _.flatMap(selEnvs, (e) =>
    e.warnings.concat(e.errors)
  );

  if (selErrs.length > 0) {
    // TODO(errors): Report all of them, not just the first?
    return err(toStyleErrors(selErrs));
  }

  // Leaving these logs in because they are still useful for debugging, but TODO: remove them
  log.info("selEnvs", selEnvs);

  // Find substitutions (`find_substs_prog`)
  const subss = findSubstsProg(
    varEnv,
    subEnv,
    subProg,
    styProg.blocks,
    selEnvs
  ); // TODO: Use `eqEnv`
  // TODO: I guess `subss` is not actually used? remove?

  log.info("substitutions", subss);

  // Translate style program
  const styVals: number[] = []; // COMBAK: Deal with style values when we have plugins
  const translateRes = translateStyProg(
    varEnv,
    subEnv,
    subProg,
    styProg,
    labelMap,
    styVals
  );

  log.info("translation (before genOptProblem)", translateRes);

  // Translation failed somewhere
  if (translateRes.tag === "Left") {
    return err(toStyleErrors(translateRes.contents));
  }

  const trans = translateRes.contents;

  if (trans.warnings.length > 0) {
    // TODO(errors): these errors are currently returned as warnings -- maybe systematize it
    log.info("Returning warnings as errors");
    return err(toStyleErrors(trans.warnings));
  }

  // TODO(errors): `findExprsSafe` shouldn't fail (as used in `genOptProblemAndState`, since all the paths are generated from the translation) but could always be safer...
  const initState: Result<State, StyleErrors> = genState(trans);
  log.info("init state from GenOptProblem", initState);

  if (initState.isErr()) {
    return err(toStyleErrors(initState.error));
  }

  return ok(initState.value);
};<|MERGE_RESOLUTION|>--- conflicted
+++ resolved
@@ -24,13 +24,7 @@
 import nearley from "nearley";
 import { lastLocation } from "parser/ParserUtil";
 import styleGrammar from "parser/StyleParser";
-import {
-  Canvas,
-  findDef,
-  IProp,
-  ShapeDef,
-  shapedefs,
-} from "renderer/ShapeDef";
+import { Canvas, findDef, IProp, ShapeDef, shapedefs } from "renderer/ShapeDef";
 import rfdc from "rfdc";
 import { VarAD } from "types/ad";
 import { ASTNode, Identifier } from "types/ast";
@@ -2615,12 +2609,7 @@
 const initProperty = (
   shapeType: ShapeTypeStr,
   properties: GPIProps<VarAD>,
-<<<<<<< HEAD
   [propName, { propType, sampler: propSampler }]: [string, IProp]
-=======
-  [propName, [propType, propSampler]]: [string, [PropType, Sampler]],
-  canvas: Canvas
->>>>>>> ec12a722
 ): GPIProps<VarAD> => {
   const propVal: Value<number> = propSampler(canvas);
   const propValAD: Value<VarAD> = valueNumberToAutodiffConst(propVal);
@@ -2700,14 +2689,9 @@
     const instantiatedGPIProps: GPIProps<VarAD> = gpiTemplate.reduce(
       (
         newGPI: GPIProps<VarAD>,
-<<<<<<< HEAD
         propTemplate: [string, IProp]
-      ): GPIProps<VarAD> => initProperty(stype, newGPI, propTemplate),
-=======
-        propTemplate: [string, [PropType, Sampler]]
       ): GPIProps<VarAD> =>
         initProperty(stype, newGPI, propTemplate, getCanvas(tr)),
->>>>>>> ec12a722
       clone(props)
     ); // NOTE: `initProperty` mutates its input, so the `props` from the translation is cloned here, so the one in the translation itself isn't mutated
 
