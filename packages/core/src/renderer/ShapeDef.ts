--- conflicted
+++ resolved
@@ -290,147 +290,4 @@
   else throw new Error(`${type} is not a valid shape definition.`);
 };
 
-<<<<<<< HEAD
-//#endregion
-
-//#region shape conversion helpers
-const val2float = (val: Value<number>): number => {
-  if (val.tag === "FloatV") {
-    return val.contents;
-  } else {
-    throw new Error(`${val} is not a float value.`);
-  }
-};
-const val2Expr = <T>(val: Value<T>): TagExpr<T> => ({
-  tag: "Done",
-  contents: val,
-});
-//#endregion
-
-//#region Resampling
-// TODO: The current resampling logic is a bit costly. Alternative: map over all varying paths and call sampleField/Property?
-
-/**
- * Resample all shapes properties using their samplers.
- *
- * @param shapes Old shapes
- * @ignore
- */
-export const sampleShapes = (shapes: Shape[]): Shape[] =>
-  shapes.map((shape: Shape) => sampleShape(shape, findDef(shape.shapeType)));
-
-/**
- * Resample all properties of one shape.
- *
- * @param shape existing shape
- * @param shapeDef shape definition
- * @ignore
- */
-const sampleShape = (shape: Shape, shapeDef: ShapeDef): Shape => ({
-  ...shape,
-  properties: mapValues(shape.properties, (_: Value<number>, prop: string) =>
-    sampleProperty(prop, shapeDef)
-  ),
-});
-
-/**
- * Sample a property based on a shape definition.
- *
- * @param property property name
- * @param shapeDef shape definition
- */
-const sampleProperty = (
-  property: string,
-  shapeDef: ShapeDef
-): Value<number> => {
-  const propModels: IPropModel = shapeDef.properties;
-  const sampler = propModels[property];
-  if (sampler) return sampler[1]();
-  else {
-    throw new Error(
-      `${property} is not a valid property to be sampled for shape ${shapeDef.shapeType}.`
-    );
-  }
-};
-
-/**
- * Sample varying fields, which are assumed to be positional values. They are sampled with the canvas dimensions.
- *
- * @param state State that contains a list of varying paths
- * @ignore
- */
-export const sampleFields = ({ varyingPaths }: State): number[] => {
-  const fieldPaths = varyingPaths.filter(
-    ({ tag }: Path) => tag === "AccessPath" || tag === "FieldPath"
-  );
-  return randFloats(fieldPaths.length, canvasXRange);
-};
-
-const samplePath = (path: Path, shapes: Shape[]): Value<number> => {
-  if (path.tag === "LocalVar" || path.tag === "InternalLocalVar") {
-    throw Error("local path shouldn't appear in GPI");
-  }
-
-  // HACK: for access and field paths, sample within the canvas width
-  if (path.tag === "AccessPath" || path.tag === "FieldPath") {
-    return constValue("FloatV", randFloat(...canvasXRange));
-  }
-  // for property path, use the sampler in shapedef
-  else {
-    const [subName, field, prop]: [string, string, string] = [
-      path.name.contents.value,
-      path.field.value,
-      path.property.value,
-    ];
-    const { shapeType } = safe(
-      shapes.find(
-        (s: any) => s.properties.name.contents === `${subName}.${field}`
-      ),
-      `Cannot find shape ${subName}.${field}`
-    );
-    const shapeDef = findDef(shapeType);
-    const sampledProp: Value<number> = sampleProperty(prop, shapeDef);
-    return sampledProp;
-  }
-};
-
-export const resampleBest = (state: State, numSamples: number): State => {
-  // resample all the uninitialized and varying values
-  const { varyingPaths, shapes, uninitializedPaths, params } = state;
-  const varyingValues: Value<number>[] = varyingPaths.map((p: Path) =>
-    samplePath(p, shapes)
-  );
-  const uninitValues: Value<VarAD>[] = uninitializedPaths.map((p: Path) =>
-    valueNumberToAutodiff(samplePath(p, shapes))
-  );
-
-  // update the translation with all uninitialized values (converted to `Done` values)
-  const uninitExprs: TagExpr<VarAD>[] = uninitValues.map((v) => val2Expr(v));
-  const uninitMap = zip(uninitializedPaths, uninitExprs) as [
-    Path,
-    TagExpr<number>
-  ][];
-
-  const translation: Translation = uninitMap.reduce(
-    (tr: Translation, [p, e]: [Path, TagExpr<number>]) =>
-      insertExpr(p, tagExprNumberToAutodiff(e), tr),
-    state.translation
-  );
-
-  const sampledState: State = {
-    ...state,
-    varyingValues: varyingValues.map((v) => val2float(v)),
-    translation,
-    params: {
-      ...params,
-      weight: initConstraintWeight,
-      optStatus: "NewIter",
-    },
-    // pendingPaths: findPending(translation),
-  };
-  return evalShapes(sampledState);
-};
-
-=======
->>>>>>> 5bfb63e4
 //#endregion