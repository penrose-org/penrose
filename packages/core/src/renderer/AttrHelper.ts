--- conflicted
+++ resolved
@@ -101,25 +101,16 @@
   elem.setAttribute("stroke", toHex(strokeColor.contents));
   elem.setAttribute("stroke-opacity", strokeAlpha.toString());
   elem.setAttribute("stroke-width", thickness.toString());
-<<<<<<< HEAD
-  let dashArray = DASH_ARRAY;
-  if ("strokeDashArray" in properties) {
-    dashArray = (properties.strokeDashArray as IStrV).contents;
-  }
-  if (properties.strokeStyle.contents === "dashed") {
-    elem.setAttribute("stroke-dasharray", dashArray.toString());
-=======
   if (
     "strokeDashArray" in properties &&
     properties.strokeDashArray.contents !== ""
   ) {
     elem.setAttribute(
       "stroke-dasharray",
-      (properties.strokeDashArray as IStrV<string>).contents
+      (properties.strokeDashArray as IStrV).contents
     );
   } else if (properties.strokeStyle.contents === "dashed") {
     elem.setAttribute("stroke-dasharray", DASH_ARRAY.toString());
->>>>>>> 2c143ac3
   }
 };
 
