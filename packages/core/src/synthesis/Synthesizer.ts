import {
  appendStmt,
  applyBind,
  applyConstructor,
  applyFunction,
  applyPredicate,
  applyTypeDecl,
  argMatches,
  ArgStmtDecl,
  autoLabelStmt,
  domainToSubType,
  matchSignatures,
  nullaryTypeCons,
  replaceStmt,
  swapArgs,
} from "analysis/SubstanceAnalysis";
import { prettyStmt, prettySubstance } from "compiler/Substance";
import consola, { LogLevel } from "consola";
import { dummyIdentifier } from "engine/EngineUtils";
import { Map } from "immutable";
import { cloneDeep, range, times, without } from "lodash";
import { createChoice } from "pandemonium/choice";
import { createRandom } from "pandemonium/random";
import seedrandom from "seedrandom";
import { Identifier } from "types/ast";
import {
  Arg,
  ConstructorDecl,
  DomainStmt,
  Env,
  FunctionDecl,
  PredicateDecl,
  Type,
  TypeConstructor,
  TypeDecl,
} from "types/domain";
import {
  ApplyConstructor,
  ApplyFunction,
  ApplyPredicate,
  Bind,
  Decl,
  SubExpr,
  SubPredArg,
  SubProg,
  SubRes,
  SubStmt,
  TypeConsApp,
} from "types/substance";

type RandomFunction = (min: number, max: number) => number;

const log = consola
  .create({ level: LogLevel.Info })
  .withScope("Substance Synthesizer");

//#region Synthesizer setting types

type All = "*";
type ArgOption = "existing" | "generated" | "mixed";
type ArgReuse = "distinct" | "repeated";
type MatchSetting = string[] | All;
interface DeclTypes {
  type: MatchSetting;
  predicate: MatchSetting;
  constructor: MatchSetting;
  function: MatchSetting;
}
export interface SynthesizerSetting {
  mutationCount: [number, number];
  argOption: ArgOption;
  argReuse: ArgReuse;
  weights: {
    type: number;
    predicate: number;
    constructor: number;
  };
  add: DeclTypes;
  delete: DeclTypes;
  edit: DeclTypes;
}

//#endregion

//#region Synthesis context

<<<<<<< HEAD
export type Mutation = Add | Delete | Modify;
export type Modify = Swap | Replace | ReplaceName;
=======
type Mutation = Add | Delete | Modify;
type Modify = Swap | Replace | ReplaceName | TypeChange;
>>>>>>> 1c2c2c8b

interface Add {
  tag: "Add";
  stmt: SubStmt;
}
interface Delete {
  tag: "Delete";
  stmt: SubStmt;
}

interface Replace {
  tag: "Replace";
  old: SubStmt;
  new: SubStmt;
  mutationType: string;
}

interface Swap {
  tag: "Swap";
  stmt: SubStmt;
  elem1: number;
  elem2: number;
}

interface ReplaceName {
  tag: "ReplaceName";
  stmt: SubStmt;
}

interface TypeChange {
  tag: "TypeChange";
  stmt: SubStmt;
}

interface Candidates {
  types: Map<string, TypeDecl>;
  functions: Map<string, FunctionDecl>;
  predicates: Map<string, PredicateDecl>;
  constructors: Map<string, ConstructorDecl>;
}

export interface SynthesizedSubstance {
  prog: SubProg;
  ops: Mutation[];
}

class SynthesisContext {
  names: Map<string, number>;
  declaredIDs: Map<string, Identifier[]>;
  prog: SubProg;
  numStmts: number;
  maxStmts: number;
  candidates: Candidates;
  subRes: SubRes | undefined;
  ops: Mutation[];
  template: SubProg | undefined;
  argCxt: Identifier[];

  constructor(subRes?: SubRes) {
    this.numStmts = 0;
    this.names = Map();
    this.declaredIDs = Map();
    this.maxStmts = 0;
    this.candidates = {
      types: Map(),
      constructors: Map(),
      functions: Map(),
      predicates: Map(),
    };
    this.subRes = subRes;
    this.prog = {
      tag: "SubProg",
      statements: [],
    };
    this.ops = [];
    this.argCxt = [];
  }

  loadTemplate = () => {
    // If there is a template substance program, load in the relevant info
    if (this.subRes) {
      const [subEnv, env] = this.subRes;
      this.template = cloneDeep(subEnv.ast);
      this.prog = cloneDeep(subEnv.ast);
      env.varIDs.forEach((id) => {
        const type = env.vars.get(id.value);
        this.addID(type!.name.value, id); // TODO: enforce the existence of var types
      });
    }
  };

  findCandidates = (env: Env, setting: DeclTypes) => {
    this.candidates = {
      types: filterBySetting(env.types, setting.type),
      functions: filterBySetting(env.functions, setting.function),
      predicates: filterBySetting(env.predicates, setting.predicate),
      constructors: filterBySetting(env.constructors, setting.constructor),
    };
  };

  printCandidates = () => {
    console.log("types: ", ...this.candidates.types.keys());
    console.log("predicates: ", ...this.candidates.predicates.keys());
    console.log("functions: ", ...this.candidates.functions.keys());
    console.log("constructors: ", ...this.candidates.constructors.keys());
  };

  getCandidates = (type: DomainStmt["tag"]): Map<string, DomainStmt> => {
    switch (type) {
      case "TypeDecl":
        return this.candidates.types;
      case "ConstructorDecl":
        return this.candidates.constructors;
      case "FunctionDecl":
        return this.candidates.functions;
      case "PredicateDecl":
        return this.candidates.predicates;
      case undefined:
        return Map();
    }
    throw new Error(`${type} is not supported by the synthesizer`);
  };

  candidateTypes = (): DomainStmt["tag"][] =>
    declTypes.filter((type) => !this.getCandidates(type).isEmpty());

  //n append a statement to the generated program
  appendStmt = (stmt: SubStmt) => {
    this.prog = appendStmt(this.prog, stmt);
    this.numStmts++;
  };

  replaceStmt = (
    originalStmt: SubStmt,
    newStmt: SubStmt,
    mutationType: string
  ): void => {
    this.prog = replaceStmt(this.prog, originalStmt, newStmt);
    this.ops.push({
      tag: "Replace",
      old: originalStmt,
      new: newStmt,
      mutationType,
    });
  };

  removeStmt = (stmt: SubStmt) => {
    const index = this.prog.statements.indexOf(stmt);
    if (index > -1) {
      this.prog.statements.splice(index, 1);
    } else {
      throw new Error(
        `Statement cannot be removed because it doesn't exist: ${prettyStmt(
          stmt
        )}`
      );
    }
    // COMBAK: increment counter?
  };

  getOps = (): Mutation[] => this.ops;

<<<<<<< HEAD
  showOps = (): string => showOps(this.ops);
=======
  showOp = (op: Mutation) => {
    if (op.tag === "Replace") {
      return `${op.tag} ${prettyStmt(op.old)} by ${prettyStmt(op.new)} via ${
        op.mutationType
      }`;
    } else {
      return `${op.tag} ${prettyStmt(op.stmt)}`;
    }
  };
>>>>>>> 1c2c2c8b

  addArg = (id: Identifier): void => {
    this.argCxt.push(id);
  };

  resetArgContext = (): void => {
    this.argCxt = [];
  };

  reset = (maxStmts: number) => {
    this.ops = [];
    this.maxStmts = maxStmts;
    this.names = Map();
    this.declaredIDs = Map();
    this.prog = {
      tag: "SubProg",
      statements: [],
    };
    this.argCxt = [];
    this.loadTemplate();
  };

  addID = (typeStr: string, id: Identifier) => {
    const ids = this.declaredIDs.get(typeStr);
    if (ids) {
      this.declaredIDs = this.declaredIDs.set(typeStr, [...ids, id]);
    } else {
      this.declaredIDs = this.declaredIDs.set(typeStr, [id]);
    }
  };

  /**
   * Remove a declared ID, NOTE: this should be called whenever we delete a Decl
   * statement from list of statements to keep them in sync.
   * @param typeStr either a Bind or Decl that is staged to be deleted
   * @param id the identifier that is being removed
   */
  removeID = (typeStr: string, id: Identifier) => {
    const ids = this.declaredIDs.get(typeStr);
    if (ids) {
      // keep all IDs that aren't id
      const newIDs = ids.filter((otherID) => otherID.value !== id.value);
      this.declaredIDs = this.declaredIDs.set(typeStr, newIDs);
    } else {
      log.warn(`Could not find any IDs for ${typeStr}`);
    }
  };

  findIDs = (typeStr: string, excludeList?: Identifier[]): Identifier[] => {
    const possibleIDs = this.declaredIDs.get(typeStr);
    if (possibleIDs) {
      const candidates = possibleIDs.filter((id) =>
        excludeList ? !excludeList.includes(id) : true
      );
      return candidates;
    } else return [];
  };

  generateID = (typeName: Identifier): Identifier => {
    const typeStr = typeName.value;
    const prefix = typeStr[0].toLowerCase();
    const index = this.nextIndex(prefix);
    const id: Identifier = dummyIdentifier(
      `${prefix}${index}`,
      "SyntheticSubstance"
    );
    this.addID(typeStr, id);
    return id;
  };

  nextIndex = (prefix: string): number => {
    const lastIndex = this.names.get(prefix);
    if (lastIndex !== undefined) {
      this.names = this.names.set(prefix, lastIndex + 1);
      return lastIndex + 1;
    } else {
      this.names = this.names.set(prefix, 0);
      return 0;
    }
  };

  autoLabel = (): void => this.appendStmt(autoLabelStmt);
}

//#endregion

//#region Main synthesizer
export class Synthesizer {
  env: Env;
  cxt: SynthesisContext;
  setting: SynthesizerSetting;
  private choice: <T>(array: Array<T>) => T;
  private random: RandomFunction;

  constructor(
    env: Env,
    setting: SynthesizerSetting,
    subRes?: SubRes,
    seed = "synthesizerSeed"
  ) {
    this.env = env;
    this.cxt = new SynthesisContext(subRes);
    this.setting = setting;
    const rng = seedrandom(seed);
    this.choice = createChoice(rng);
    this.random = createRandom(rng);
  }

  /**
   * Top-level function for generating multiple Substance programs.
   * @param numProgs number of Substance programs to generate
   * @returns an array of Substance programs and some metadata (e.g. mutation operation record)
   */
  generateSubstances = (numProgs: number): SynthesizedSubstance[] =>
    times(numProgs, () => {
      const sub = this.generateSubstance();
      return sub;
    });

  generateSubstance = (): SynthesizedSubstance => {
    const numStmts = this.random(...this.setting.mutationCount);
    this.cxt.reset(numStmts);
    times(numStmts, (n) => {
      this.mutateProgram();
      log.debug(
        `Mutation #${n} done. The program so far:\n${prettySubstance(
          this.cxt.prog
        )}`
      );
    });
    // add autolabel statement
    this.cxt.autoLabel();
    // DEBUG: report results
    console.log(prettySubstance(this.cxt.prog));
    log.info("Operations:\n", this.cxt.showOps());
    console.log("----------");
    return {
      prog: this.cxt.prog,
      ops: this.cxt.getOps(),
    };
  };

  mutateProgram = (): void => {
    const ops = ["add", "delete", "edit"];
    const op = this.choice(ops);
    if (op === "add") this.addStmt();
    else if (op === "delete") this.deleteStmt();
    else if (op === "edit")
      this.editStmt(this.choice(["Swap", "ReplaceName", "TypeChange"]));
  };

  editStmt = (op: Modify["tag"]): void => {
    this.cxt.findCandidates(this.env, this.setting.edit);
    const chosenType = this.choice(this.cxt.candidateTypes());
    const candidates = [...this.cxt.getCandidates(chosenType).keys()];
    const chosenName = this.choice(candidates);
    const stmt = this.findStmt(chosenType, chosenName);
    if (stmt && (stmt.tag === "ApplyPredicate" || stmt.tag === "Bind")) {
      log.debug(`Editing statement: ${prettyStmt(stmt)}`);
      switch (op) {
        case "Swap": {
          const s = (stmt.tag === "Bind" ? stmt.expr : stmt) as ApplyPredicate;
          const indices = range(0, s.args.length);
          const idx1 = this.choice(indices);
          const idx2 = this.choice(without(indices, idx1));
          const newStmt = swapArgs(s, [idx1, idx2]);
          if (stmt.tag === "ApplyPredicate") {
            this.cxt.replaceStmt(stmt, newStmt as ApplyPredicate, op); // TODO: improve types to avoid casting
          } else {
            this.cxt.replaceStmt(
              stmt,
              {
                ...stmt,
                expr: newStmt,
              } as Bind,
              op
            ); // TODO: improve types to avoid casting
          }
          break;
        }
        case "ReplaceName": {
          const s = (stmt.tag === "Bind" ? stmt.expr : stmt) as ApplyPredicate;
          const options = matchSignatures(s, this.env);
          const pick = options.length > 0 ? this.choice(options) : s;
          if (stmt.tag === "ApplyPredicate" && pick.name !== s.name) {
            this.cxt.replaceStmt(
              stmt,
              {
                ...stmt,
                name: pick.name,
              } as ApplyPredicate,
              op
            );
          } else if (stmt.tag === "Bind" && pick.name !== s.name) {
            if (pick.name !== s.name) {
              this.cxt.replaceStmt(
                stmt,
                {
                  ...stmt,
                  expr: {
                    ...stmt.expr,
                    name: pick.name,
                  },
                } as Bind,
                op
              ); // TODO: improve types to avoid casting
            }
          }
          break;
        }
        case "TypeChange": {
          const options = argMatches(stmt, this.env);
          if (options.length > 0) {
            const pick = this.choice(options);
            this.typeChange(stmt, pick);
          }
          break;
        }
      }
    } else {
      log.debug(
        `Failed to find a statement when editing. Candidates are: ${candidates}. Chosen name to find is ${chosenName} of ${chosenType}`
      );
    }
  };

  typeChange = (oldStmt: ApplyPredicate | Bind, pick: ArgStmtDecl): void => {
    let newStmt = oldStmt;
    if (pick.tag === "PredicateDecl") {
      newStmt = this.generatePredicate(pick);
    } else if (pick.tag === "FunctionDecl") {
      newStmt = this.generateFunction(pick);
    } else {
      newStmt = this.generateConstructor(pick);
    }
    // remove old statement
    if (
      newStmt.tag === "Bind" &&
      oldStmt.tag === "Bind" &&
      newStmt.variable.type !== oldStmt.variable.type
    ) {
      // old bind was replaced by a bind with diff type
      this.cascadingDelete(oldStmt); // remove refs to the old bind
      newStmt = newStmt as Bind;
    } else {
      // otherwise we can simple delete
      this.cxt.removeStmt(oldStmt);
    }
    this.cxt.ops.push({
      tag: "Replace",
      old: oldStmt,
      new: newStmt,
      mutationType: "TypeChange",
    });
  };

  // NOTE: every synthesizer that 'addStmt' calls is expected to append its result to the AST, instead of just returning it. This is because certain lower-level functions are allowed to append new statements (e.g. 'generateArg'). Otherwise, we could write this module as a combinator.
  addStmt = (): void => {
    log.debug("Adding statement");
    this.cxt.findCandidates(this.env, this.setting.add);
    const chosenType = this.choice(this.cxt.candidateTypes());
    let stmt;
    if (chosenType === "TypeDecl") {
      stmt = this.generateType();
    } else if (chosenType === "PredicateDecl") {
      stmt = this.generatePredicate();
    } else if (chosenType === "FunctionDecl") {
      stmt = this.generateFunction();
    } else if (chosenType === "ConstructorDecl") {
      stmt = this.generateConstructor();
    }
    if (stmt) this.cxt.ops.push({ tag: "Add", stmt });
  };

  deleteStmt = (): void => {
    this.cxt.findCandidates(this.env, this.setting.delete);
    log.debug("Deleting statement");
    const chosenType = this.choice(this.cxt.candidateTypes());
    const candidates = [...this.cxt.getCandidates(chosenType).keys()];
    const chosenName = this.choice(candidates);
    const stmt = this.findStmt(chosenType, chosenName);
    if (stmt) {
      if (stmt.tag === "Bind" || stmt.tag === "Decl") {
        // if statement returns value, delete all refs to value
        this.cascadingDelete(stmt).forEach((s) => {
          this.cxt.ops.push({ tag: "Delete", stmt: s });
        });
      } else {
        this.cxt.removeStmt(stmt);
        this.cxt.ops.push({ tag: "Delete", stmt });
      }
    }
  };

  /**
   * Given a statement which returns a value
   * that is staged to be deleted, iteratively find and delete any other
   * statements that would use the statement's returned variable
   * TODO: Refactor to a pure function and put in SubstanceAnalysis.ts!
   * @param dec either a Bind or Decl that is staged to be deleted
   */
  cascadingDelete = (dec: Bind | Decl): SubStmt[] => {
    const findArg = (s: ApplyPredicate, ref: Identifier | undefined) =>
      ref &&
      s.args.filter((a) => {
        return a.tag === ref.tag && a.value === ref.value;
      }).length > 0;
    const ids = [dec.tag === "Bind" ? dec.variable : dec.name]; // stack of variables to delete
    const removedStmts: SubStmt[] = [];
    log.debug("before cascading", this.cxt.prog.statements.length);
    while (ids.length > 0) {
      const id = ids.pop();
      log.debug("looking for instances of:", id?.value);
      // look for statements that take id as arg
      const toDelete = this.cxt.prog.statements.filter((s) => {
        if (s.tag === "Bind") {
          const expr = (s.expr as unknown) as ApplyPredicate;
          const willDelete = findArg(expr, id);
          // push its return value IF bind will be deleted
          if (willDelete) ids.push(s.variable);
          // delete if arg is found in either return type or args
          return willDelete || s.variable.value === id?.value;
        } else if (s.tag === "ApplyPredicate") {
          return findArg(s, id);
        } else if (s.tag === "Decl") {
          return s.name === id;
        }
      });
      log.debug(`stmts with id: ${id?.value}, num stmts: ${toDelete.length}`);
      // remove list of filtered statements
      toDelete.forEach((stmt) => {
        // remove Identifier from added IDs
        if (stmt.tag === "Decl") {
          this.cxt.removeID(stmt.type.name.value, stmt.name);
        }
        this.cxt.removeStmt(stmt);
        removedStmts.push(stmt);
      });
    }
    log.debug("final stmts", this.cxt.prog.statements.length);
    return removedStmts;
  };

  findStmt = (
    stmtType: DomainStmt["tag"],
    name: string
  ): SubStmt | undefined => {
    const stmts = this.cxt.prog.statements.filter((s) => {
      const subType = domainToSubType(stmtType);
      if (s.tag === "Bind") {
        const expr = s.expr;
        return expr.tag === subType && expr.name.value === name;
      } else if (s.tag === "Decl") {
        return s.tag === subType && s.type.name.value === name;
      } else {
        return s.tag === subType && s.name.value === name;
      }
    });
    if (stmts.length > 0) {
      const stmt = this.choice(stmts);
      return stmt;
    } else {
      log.debug(
        `Warning: cannot find a ${stmtType} statement with name ${name}.`
      );
    }
  };

  generateType = (typeName?: Identifier): Decl => {
    // pick a type
    let typeCons: TypeConsApp;
    if (typeName) {
      typeCons = nullaryTypeCons(typeName);
    } else {
      const type: TypeDecl = this.choice(
        this.cxt.candidates.types.toArray().map(([, b]) => b)
      );

      typeCons = applyTypeDecl(type);
    }
    const stmt: Decl = {
      tag: "Decl",
      nodeType: "SyntheticSubstance",
      children: [],
      type: typeCons,
      name: this.cxt.generateID(typeCons.name),
    };
    this.cxt.appendStmt(stmt);
    return stmt;
  };

  generatePredicate = (pred?: PredicateDecl): ApplyPredicate => {
    if (!pred) {
      pred = this.choice(
        this.cxt.candidates.predicates.toArray().map(([, b]) => b)
      );
    }
    const args: SubPredArg[] = this.generatePredArgs(pred.args);
    const stmt: ApplyPredicate = applyPredicate(pred, args);
    this.cxt.appendStmt(stmt);
    return stmt;
  };

  generateFunction = (func?: FunctionDecl): Bind => {
    if (!func) {
      func = this.choice(
        this.cxt.candidates.functions.toArray().map(([, b]) => b)
      );
    }
    const args: SubExpr[] = this.generateArgs(func.args);
    const rhs: ApplyFunction = applyFunction(func, args);
    const outputType = func.output.type as TypeConstructor;
    // TODO: choose between generating vs. reusing
    const lhs: Identifier = this.generateType(outputType.name).name;
    const stmt: Bind = applyBind(lhs, rhs);
    this.cxt.appendStmt(stmt);
    return stmt;
  };

  generateConstructor = (cons?: ConstructorDecl): Bind => {
    if (!cons) {
      cons = this.choice(
        this.cxt.candidates.constructors.toArray().map(([, b]) => b)
      );
    }
    const args: SubExpr[] = this.generateArgs(cons.args);
    const rhs: ApplyConstructor = applyConstructor(cons, args);
    const outputType = cons.output.type as TypeConstructor;
    // TODO: choose between generating vs. reusing
    const lhs: Identifier = this.generateType(outputType.name).name;
    const stmt: Bind = applyBind(lhs, rhs);
    this.cxt.appendStmt(stmt);
    return stmt;
  };

  generateArgs = (args: Arg[]): SubExpr[] => {
    const res = args.map((arg) =>
      this.generateArg(arg, this.setting.argOption, this.setting.argReuse)
    );
    this.cxt.resetArgContext();
    return res;
  };

  generateArg = (
    arg: Arg,
    option: ArgOption,
    reuseOption: ArgReuse
  ): SubExpr => {
    const argType: Type = arg.type;
    if (argType.tag === "TypeConstructor") {
      switch (option) {
        case "existing": {
          // TODO: clean up the logic
          const possibleIDs =
            reuseOption === "distinct"
              ? this.cxt.findIDs(argType.name.value, this.cxt.argCxt)
              : this.cxt.findIDs(argType.name.value);
          const existingID = this.choice(possibleIDs);
          if (!existingID) {
            return this.generateArg(arg, "generated", reuseOption);
          } else {
            this.cxt.addArg(existingID);
            return existingID;
          }
        }
        case "generated":
          this.generateType(argType.name);
          return this.generateArg(arg, "existing", reuseOption);
        case "mixed":
          return this.generateArg(
            arg,
            this.choice(["existing", "generated"]),
            reuseOption
          );
      }
    } else {
      throw new Error(`${argType.tag} not supported for argument generation`);
    }
  };

  generatePredArgs = (args: Arg[]): SubPredArg[] =>
    args.map((arg) =>
      this.generatePredArg(arg, this.setting.argOption, this.setting.argReuse)
    );

  generatePredArg = (
    arg: Arg,
    option: ArgOption,
    reuseOption: ArgReuse
  ): SubPredArg => {
    const argType: Type = arg.type;
    if (argType.tag === "Prop") {
      return this.generatePredicate();
    } else {
      return this.generateArg(arg, option, reuseOption);
    }
  };

  getTemplate = (): SubProg | undefined =>
    this.cxt.template
      ? appendStmt(this.cxt.template, autoLabelStmt)
      : undefined;
}

//#endregion

//#region Helpers

const declTypes: DomainStmt["tag"][] = [
  "ConstructorDecl",
  "FunctionDecl",
  "TypeDecl",
  "PredicateDecl",
];

const filterBySetting = <T>(
  decls: Map<string, T>,
  setting: MatchSetting
): Map<string, T> => {
  if (setting === "*") {
    return decls;
  } else {
    return decls.filter((_, key) => setting.includes(key));
  }
};

export const showOps = (ops: Mutation[]): string => {
  return ops.map((op) => showOp(op)).join("\n");
};

const showOp = (op: Mutation): string => {
  if (op.tag === "Replace") {
    return `${op.tag} ${prettyStmt(op.old)} by ${prettyStmt(op.new)}`;
  } else {
    return `${op.tag} ${prettyStmt(op.stmt)}`;
  }
};
//#endregion<|MERGE_RESOLUTION|>--- conflicted
+++ resolved
@@ -84,13 +84,8 @@
 
 //#region Synthesis context
 
-<<<<<<< HEAD
 export type Mutation = Add | Delete | Modify;
-export type Modify = Swap | Replace | ReplaceName;
-=======
-type Mutation = Add | Delete | Modify;
 type Modify = Swap | Replace | ReplaceName | TypeChange;
->>>>>>> 1c2c2c8b
 
 interface Add {
   tag: "Add";
@@ -253,19 +248,7 @@
 
   getOps = (): Mutation[] => this.ops;
 
-<<<<<<< HEAD
   showOps = (): string => showOps(this.ops);
-=======
-  showOp = (op: Mutation) => {
-    if (op.tag === "Replace") {
-      return `${op.tag} ${prettyStmt(op.old)} by ${prettyStmt(op.new)} via ${
-        op.mutationType
-      }`;
-    } else {
-      return `${op.tag} ${prettyStmt(op.stmt)}`;
-    }
-  };
->>>>>>> 1c2c2c8b
 
   addArg = (id: Identifier): void => {
     this.argCxt.push(id);
