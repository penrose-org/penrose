import {
  appendStmt,
  applyBind,
  applyConstructor,
  applyFunction,
  applyPredicate,
  applyTypeDecl,
  autoLabelStmt,
  changeType,
  domainToSubType,
  nullaryTypeCons,
  replaceStmt,
  replaceStmtName,
  swapArgs,
} from "analysis/SubstanceAnalysis";
import { prettyStmt, prettySubstance } from "compiler/Substance";
import consola, { LogLevel } from "consola";
import { dummyIdentifier } from "engine/EngineUtils";
import { Map } from "immutable";
import { cloneDeep, range, times, without } from "lodash";
import { choice, random } from "pandemonium";
import { Identifier } from "types/ast";
import {
  Arg,
  ConstructorDecl,
  DomainStmt,
  Env,
  FunctionDecl,
  PredicateDecl,
  Type,
  TypeConstructor,
  TypeDecl,
} from "types/domain";
import {
  ApplyConstructor,
  ApplyFunction,
  ApplyPredicate,
  Bind,
  Decl,
  SubExpr,
  SubPredArg,
  SubProg,
  SubRes,
  SubStmt,
  TypeConsApp,
} from "types/substance";

const log = consola
  .create({ level: LogLevel.Info })
  .withScope("Substance Synthesizer");

//#region Synthesizer setting types

type All = "*";
type ArgOption = "existing" | "generated" | "mixed";
type ArgReuse = "distinct" | "repeated";
type MatchSetting = string[] | All;
interface DeclTypes {
  type: MatchSetting;
  predicate: MatchSetting;
  constructor: MatchSetting;
  function: MatchSetting;
}
export interface SynthesizerSetting {
  mutationCount: [number, number];
  argOption: ArgOption;
  argReuse: ArgReuse;
  weights: {
    type: number;
    predicate: number;
    constructor: number;
  };
  add: DeclTypes;
  delete: DeclTypes;
  edit: DeclTypes;
}

//#endregion

//#region Synthesis context

type Mutation = Add | Delete | Modify;
type Modify = Swap | Replace | ReplaceName | TypeChange;

interface Add {
  tag: "Add";
  stmt: SubStmt;
}
interface Delete {
  tag: "Delete";
  stmt: SubStmt;
}

interface Replace {
  tag: "Replace";
  old: SubStmt;
  new: SubStmt;
  mutationType: string;
}

interface Swap {
  tag: "Swap";
  stmt: SubStmt;
  elem1: number;
  elem2: number;
}

interface ReplaceName {
  tag: "ReplaceName";
  stmt: SubStmt;
}

interface TypeChange {
  tag: "TypeChange";
  stmt: SubStmt;
}

interface Candidates {
  types: Map<string, TypeDecl>;
  functions: Map<string, FunctionDecl>;
  predicates: Map<string, PredicateDecl>;
  constructors: Map<string, ConstructorDecl>;
}

interface SynthesizedSubstance {
  prog: SubProg;
  ops: string;
}

class SynthesisContext {
  names: Map<string, number>;
  declaredIDs: Map<string, Identifier[]>;
  prog: SubProg;
  numStmts: number;
  maxStmts: number;
  candidates: Candidates;
  subRes: SubRes | undefined;
  ops: Mutation[];
  template: SubProg | undefined;
  argCxt: Identifier[];

  constructor(subRes?: SubRes) {
    this.numStmts = 0;
    this.names = Map();
    this.declaredIDs = Map();
    this.maxStmts = 0;
    this.candidates = {
      types: Map(),
      constructors: Map(),
      functions: Map(),
      predicates: Map(),
    };
    this.subRes = subRes;
    this.prog = {
      tag: "SubProg",
      statements: [],
    };
    this.ops = [];
    this.argCxt = [];
  }

  loadTemplate = () => {
    // If there is a template substance program, load in the relevant info
    if (this.subRes) {
      const [subEnv, env] = this.subRes;
      this.template = cloneDeep(subEnv.ast);
      this.prog = cloneDeep(subEnv.ast);
      env.varIDs.forEach((id) => {
        const type = env.vars.get(id.value);
        this.addID(type!.name.value, id); // TODO: enforce the existence of var types
      });
    }
  };

  findCandidates = (env: Env, setting: DeclTypes) => {
    this.candidates = {
      types: filterBySetting(env.types, setting.type),
      functions: filterBySetting(env.functions, setting.function),
      predicates: filterBySetting(env.predicates, setting.predicate),
      constructors: filterBySetting(env.constructors, setting.constructor),
    };
  };

  printCandidates = () => {
    console.log("types: ", ...this.candidates.types.keys());
    console.log("predicates: ", ...this.candidates.predicates.keys());
    console.log("functions: ", ...this.candidates.functions.keys());
    console.log("constructors: ", ...this.candidates.constructors.keys());
  };

  getCandidates = (type: DomainStmt["tag"]): Map<string, DomainStmt> => {
    switch (type) {
      case "TypeDecl":
        return this.candidates.types;
      case "ConstructorDecl":
        return this.candidates.constructors;
      case "FunctionDecl":
        return this.candidates.functions;
      case "PredicateDecl":
        return this.candidates.predicates;
      case undefined:
        return Map();
    }
    throw new Error(`${type} is not supported by the synthesizer`);
  };

  candidateTypes = (): DomainStmt["tag"][] =>
    declTypes.filter((type) => !this.getCandidates(type).isEmpty());

  //n append a statement to the generated program
  appendStmt = (stmt: SubStmt) => {
    this.prog = appendStmt(this.prog, stmt);
    this.numStmts++;
    this.ops.push({ tag: "Add", stmt });
  };

  replaceStmt = (
    originalStmt: SubStmt,
    newStmt: SubStmt,
    mutationType: string
  ): void => {
    this.prog = replaceStmt(this.prog, originalStmt, newStmt);
    this.ops.push({
      tag: "Replace",
      old: originalStmt,
      new: newStmt,
      mutationType,
    });
  };

  removeStmt = (stmt: SubStmt) => {
    // there are two versions of this?
    console.log(this.prog.statements[this.prog.statements.length - 1], stmt);
    const index = this.prog.statements.indexOf(stmt);
    // console.log("deleting", stmt, index);
    // console.log(this.prog.statements);
    if (index > -1) {
      this.prog.statements.splice(index, 1);
      this.ops.push({ tag: "Delete", stmt });
    } else {
      throw new Error(
        `Statement cannot be removed because it doesn't exist: ${prettyStmt(
          stmt
        )}`
      );
    }
    // COMBAK: increment counter?
  };

  showOps = (): string => {
    return this.ops.map((op) => this.showOp(op)).join("\n");
  };

  showOp = (op: Mutation) => {
    if (op.tag === "Replace") {
      return `${op.tag} ${prettyStmt(op.old)} by ${prettyStmt(op.new)} via ${
        op.mutationType
      }`;
    } else {
      return `${op.tag} ${prettyStmt(op.stmt)}`;
    }
  };

  addArg = (id: Identifier): void => {
    this.argCxt.push(id);
  };

  resetArgContext = (): void => {
    this.argCxt = [];
  };

  reset = (maxStmts: number) => {
    this.ops = [];
    this.maxStmts = maxStmts;
    this.names = Map();
    this.declaredIDs = Map();
    this.prog = {
      tag: "SubProg",
      statements: [],
    };
    this.argCxt = [];
    this.loadTemplate();
  };

  addID = (typeStr: string, id: Identifier) => {
    const ids = this.declaredIDs.get(typeStr);
    if (ids) {
      this.declaredIDs = this.declaredIDs.set(typeStr, [...ids, id]);
    } else {
      this.declaredIDs = this.declaredIDs.set(typeStr, [id]);
    }
  };

  pickID = (
    typeStr: string,
    excludeList?: Identifier[]
  ): Identifier | undefined => {
    const possibleIDs = this.declaredIDs.get(typeStr);
    if (possibleIDs) {
      const candidates = possibleIDs.filter((id) =>
        excludeList ? !excludeList.includes(id) : true
      );
      return choice([...candidates]);
    } else return undefined;
  };

  generateID = (typeName: Identifier): Identifier => {
    const typeStr = typeName.value;
    const prefix = typeStr[0].toLowerCase();
    const index = this.nextIndex(prefix);
    const id: Identifier = dummyIdentifier(
      `${prefix}${index}`,
      "SyntheticSubstance"
    );
    this.addID(typeStr, id);
    return id;
  };

  nextIndex = (prefix: string): number => {
    const lastIndex = this.names.get(prefix);
    if (lastIndex !== undefined) {
      this.names = this.names.set(prefix, lastIndex + 1);
      return lastIndex + 1;
    } else {
      this.names = this.names.set(prefix, 0);
      return 0;
    }
  };

  autoLabel = (): void => this.appendStmt(autoLabelStmt);

  getIDValues = (): string[] => {
    const idList = [...this.declaredIDs.values()];
    return idList.flatMap((i) => i.map((en) => en.value));
  };
}

//#endregion

//#region Main synthesizer
export class Synthesizer {
  env: Env;
  cxt: SynthesisContext;
  setting: SynthesizerSetting;

  constructor(env: Env, setting: SynthesizerSetting, subRes?: SubRes) {
    this.env = env;
    this.cxt = new SynthesisContext(subRes);
    this.setting = setting;
  }

  /**
   * Top-level function for generating multiple Substance programs.
   * @param numProgs number of Substance programs to generate
   * @returns an array of Substance programs and some metadata (e.g. mutation operation record)
   */
  generateSubstances = (numProgs: number): SynthesizedSubstance[] =>
    times(numProgs, () => {
      const sub = this.generateSubstance();
      return sub;
    });

  generateSubstance = (): SynthesizedSubstance => {
    const numStmts = random(...this.setting.mutationCount);
    this.cxt.reset(numStmts);
    times(numStmts, (n) => {
      this.mutateProgram();
      log.debug(
        `Mutation #${n} done. The program so far:\n${prettySubstance(
          this.cxt.prog
        )}`
      );
    });
    // add autolabel statement
    this.cxt.autoLabel();
    // DEBUG: report results
    console.log(prettySubstance(this.cxt.prog));
    log.info("Operations:\n", this.cxt.showOps());
    console.log("----------");
    return {
      prog: this.cxt.prog,
      ops: this.cxt.showOps(),
    };
  };

  mutateProgram = (): void => {
    const ops = ["add", "delete", "edit"];
    const op = choice(ops);
    if (op === "add") this.addStmt();
    else if (op === "delete") this.deleteStmt();
    else if (op === "edit")
      this.editStmt(choice(["Swap", "ReplaceName", "TypeChange"]));
  };

  editStmt = (op: Modify["tag"]): void => {
    this.cxt.findCandidates(this.env, this.setting.edit);
    const chosenType = choice(this.cxt.candidateTypes());
    const candidates = [...this.cxt.getCandidates(chosenType).keys()];
    const chosenName = choice(candidates);
    const stmt = this.findStmt(chosenType, chosenName);
    if (stmt && (stmt.tag === "ApplyPredicate" || stmt.tag === "Bind")) {
      log.debug(`Editing statement: ${prettyStmt(stmt)}`);
      switch (op) {
        case "Swap": {
          if (stmt.tag === "ApplyPredicate") {
            const indices = range(0, stmt.args.length);
            const idx1 = choice(indices);
            const idx2 = choice(without(indices, idx1));
            this.cxt.replaceStmt(
              stmt,
              swapArgs(stmt, [idx1, idx2]) as ApplyPredicate,
              op
            ); // TODO: improve types to avoid casting
          } else {
            const expr = stmt.expr as ApplyConstructor | ApplyFunction;
            const indices = range(0, expr.args.length);
            const idx1 = choice(indices);
            const idx2 = choice(without(indices, idx1));
            this.cxt.replaceStmt(
              stmt,
              {
                ...stmt,
                expr: swapArgs(stmt.expr as any, [idx1, idx2]),
              } as Bind,
              op
            ); // TODO: improve types to avoid castingA
          }
          break;
        }
        case "ReplaceName": {
          if (stmt.tag === "ApplyPredicate") {
            const newStmt = replaceStmtName(stmt, this.env);
            if (newStmt.name !== stmt.name) {
              this.cxt.replaceStmt(stmt, newStmt as ApplyPredicate, op);
            }
          } else if (stmt.tag === "Bind") {
            const newStmt = replaceStmtName(stmt.expr as any, this.env);
            if (newStmt.name !== (stmt.expr as ApplyConstructor).name) {
              this.cxt.replaceStmt(
                stmt,
                {
                  ...stmt,
                  expr: newStmt,
                } as Bind,
                op
              ); // TODO: improve types to avoid casting
            }
          }
          break;
        }
        case "TypeChange": {
<<<<<<< HEAD
          // console.log("WE ARE TYPE CHANGING");
          const allIDs = this.cxt.getIDValues();
          const newStmt = changeType(stmt, this.env, allIDs);
          if (newStmt !== stmt) {
            this.cxt.replaceStmt(stmt, newStmt as ApplyPredicate, op);
=======
          console.log("WE ARE TYPE CHANGING");
          console.log("starting statement", stmt);
          const allIDs = this.cxt.getIDValues();
          const newStmt = changeType(stmt, this.env, allIDs);
          console.log("new statement", newStmt);
          // if new statement has output of different type, then cascade delete, otherwise just simple delete.
          if (
            newStmt.tag === "Bind" &&
            stmt.tag === "Bind" &&
            newStmt.variable.type !== stmt.variable.type
          ) {
            // old bind statement has been replaced with a bind with different type, so remove all old references
            this.cascadingDelete(stmt);
          } else if (newStmt !== stmt) {
            // otherwise it is ok to just simple delete
            this.cxt.removeStmt(stmt);
            //add declaration if necessary
            if (newStmt.tag === "Bind") {
              this.cxt.appendStmt(this.generateType(newStmt.variable));
            }
            this.cxt.appendStmt(newStmt as SubStmt);
            //add statement
>>>>>>> 5de42f57
          }
          break;
        }
      }
    } else {
      log.debug(
        `Failed to find a statement when editing. Candidates are: ${candidates}. Chosen name to find is ${chosenName} of ${chosenType}`
      );
    }
  };

  // NOTE: every synthesizer that 'addStmt' calls is expected to append its result to the AST, instead of just returning it. This is because certain lower-level functions are allowed to append new statements (e.g. 'generateArg'). Otherwise, we could write this module as a combinator.
  addStmt = (): void => {
    log.debug("Adding statement");
    this.cxt.findCandidates(this.env, this.setting.add);
    const chosenType = choice(this.cxt.candidateTypes());
    switch (chosenType) {
      case "TypeDecl":
        this.generateType();
        return;
      case "PredicateDecl":
        this.generatePredicate();
        return;
      case "FunctionDecl":
        this.generateFunction();
        return;
      case "ConstructorDecl":
        this.generateConstructor();
        return;
    }
  };

  deleteStmt = (): void => {
    this.cxt.findCandidates(this.env, this.setting.delete);
    log.debug("Deleting statement");
    const chosenType = choice(this.cxt.candidateTypes());
    const candidates = [...this.cxt.getCandidates(chosenType).keys()];
    const chosenName = choice(candidates);
    const stmt = this.findStmt(chosenType, chosenName);
    // if (stmt) this.cxt.removeStmt(stmt);
    console.log("stmt to delete", stmt);
    // if statement was chosen with return value, delete all references to it
    if (stmt)
      stmt.tag === "Bind" || stmt.tag === "Decl"
        ? this.cascadingDelete(stmt)
        : this.cxt.removeStmt(stmt);
  };

  cascadingDelete = (dec: Bind | Decl): void => {
    // given a statement which returns a value that is staged to be deleted, iteratively find and delete any other statements that would use the statement's returned variable
    const findArg = (s: ApplyPredicate, ref: Identifier | undefined) =>
      s.args.filter((a) => a === ref).length > 0;
    console.log("HELLO WE ARE CASCADING");
    let stmts = this.cxt.prog.statements;
    let ids = [dec.tag === "Bind" ? dec.variable : dec.name];
    while (ids.length > 0) {
      console.log(ids);
      let id = ids.pop();
      console.log("looking for matches for: ", id);
      stmts = stmts.filter((s) => {
        if (s.tag === "Bind") {
          const expr = (s.expr as unknown) as ApplyPredicate;
          const willDelete = findArg(expr, id);
          if (willDelete) ids.push(s.variable); // push anything that returns a value IF it will be deleted
          return willDelete;
        } else if (s.tag === "ApplyPredicate") {
          return findArg(s, id);
        } else if (s.tag === "Decl") {
          return s.name === id;
        }
      });
      console.log(stmts.length, stmts);
      // if any statements are binds, run filter again until the types work out
      stmts.forEach((stmt) => this.cxt.removeStmt(stmt));
    }
  };

  findStmt = (
    stmtType: DomainStmt["tag"],
    name: string
  ): SubStmt | undefined => {
    const stmts = this.cxt.prog.statements.filter((s) => {
      const subType = domainToSubType(stmtType);
      if (s.tag === "Bind") {
        const expr = s.expr;
        return expr.tag === subType && expr.name.value === name;
      } else if (s.tag === "Decl") {
        return s.tag === subType && s.type.name.value === name;
      } else {
        return s.tag === subType && s.name.value === name;
      }
    });
    if (stmts.length > 0) {
      const stmt = choice(stmts);
      return stmt;
    } else {
      log.debug(
        `Warning: cannot find a ${stmtType} statement with name ${name}.`
      );
    }
  };

  generateType = (typeName?: Identifier): Decl => {
    // pick a type
    let typeCons: TypeConsApp;
    if (typeName) {
      typeCons = nullaryTypeCons(typeName);
    } else {
      const type: TypeDecl = choice(
        this.cxt.candidates.types.toArray().map(([, b]) => b)
      );

      typeCons = applyTypeDecl(type);
    }
    const stmt: Decl = {
      tag: "Decl",
      nodeType: "SyntheticSubstance",
      children: [],
      type: typeCons,
      name: this.cxt.generateID(typeCons.name),
    };
    this.cxt.appendStmt(stmt);
    return stmt;
  };

  generatePredicate = (): ApplyPredicate => {
    const pred: PredicateDecl = choice(
      this.cxt.candidates.predicates.toArray().map(([, b]) => b)
    );
    const args: SubPredArg[] = this.generatePredArgs(pred.args);
    const stmt: ApplyPredicate = applyPredicate(pred, args);
    this.cxt.appendStmt(stmt);
    return stmt;
  };

  generateFunction = (): Bind => {
    const func: FunctionDecl = choice(
      this.cxt.candidates.functions.toArray().map(([, b]) => b)
    );
    const args: SubExpr[] = this.generateArgs(func.args);
    const rhs: ApplyFunction = applyFunction(func, args);
    const outputType = func.output.type as TypeConstructor;
    // TODO: choose between generating vs. reusing
    const lhs: Identifier = this.generateType(outputType.name).name;
    const stmt: Bind = applyBind(lhs, rhs);
    this.cxt.appendStmt(stmt);
    return stmt;
  };

  generateConstructor = (): Bind => {
    const cons: ConstructorDecl = choice(
      this.cxt.candidates.constructors.toArray().map(([, b]) => b)
    );
    const args: SubExpr[] = this.generateArgs(cons.args);
    const rhs: ApplyConstructor = applyConstructor(cons, args);
    const outputType = cons.output.type as TypeConstructor;
    // TODO: choose between generating vs. reusing
    const lhs: Identifier = this.generateType(outputType.name).name;
    const stmt: Bind = applyBind(lhs, rhs);
    this.cxt.appendStmt(stmt);
    return stmt;
  };

  generateArgs = (args: Arg[]): SubExpr[] => {
    const res = args.map((arg) =>
      this.generateArg(arg, this.setting.argOption, this.setting.argReuse)
    );
    this.cxt.resetArgContext();
    return res;
  };

  generateArg = (
    arg: Arg,
    option: ArgOption,
    reuseOption: ArgReuse
  ): SubExpr => {
    const argType: Type = arg.type;
    if (argType.tag === "TypeConstructor") {
      switch (option) {
        case "existing": {
          // TODO: clean up the logic
          const existingID =
            reuseOption === "distinct"
              ? this.cxt.pickID(argType.name.value, this.cxt.argCxt)
              : this.cxt.pickID(argType.name.value);
          if (!existingID) {
            return this.generateArg(arg, "generated", reuseOption);
          } else {
            this.cxt.addArg(existingID);
            return existingID;
          }
        }
        case "generated":
          this.generateType(argType.name);
          return this.generateArg(arg, "existing", reuseOption);
        case "mixed":
          return this.generateArg(
            arg,
            choice(["existing", "generated"]),
            reuseOption
          );
      }
    } else {
      throw new Error(`${argType.tag} not supported for argument generation`);
    }
  };

  generatePredArgs = (args: Arg[]): SubPredArg[] =>
    args.map((arg) =>
      this.generatePredArg(arg, this.setting.argOption, this.setting.argReuse)
    );

  generatePredArg = (
    arg: Arg,
    option: ArgOption,
    reuseOption: ArgReuse
  ): SubPredArg => {
    const argType: Type = arg.type;
    if (argType.tag === "Prop") {
      return this.generatePredicate();
    } else {
      return this.generateArg(arg, option, reuseOption);
    }
  };

  getTemplate = (): SubProg | undefined =>
    this.cxt.template
      ? appendStmt(this.cxt.template, autoLabelStmt)
      : undefined;
}

//#endregion

//#region Helpers

const declTypes: DomainStmt["tag"][] = [
  "ConstructorDecl",
  "FunctionDecl",
  "TypeDecl",
  "PredicateDecl",
];

const filterBySetting = <T>(
  decls: Map<string, T>,
  setting: MatchSetting
): Map<string, T> => {
  if (setting === "*") {
    return decls;
  } else {
    return decls.filter((_, key) => setting.includes(key));
  }
};

//#endregion<|MERGE_RESOLUTION|>--- conflicted
+++ resolved
@@ -449,18 +449,11 @@
           break;
         }
         case "TypeChange": {
-<<<<<<< HEAD
           // console.log("WE ARE TYPE CHANGING");
+          // console.log("starting statement", stmt);
           const allIDs = this.cxt.getIDValues();
           const newStmt = changeType(stmt, this.env, allIDs);
-          if (newStmt !== stmt) {
-            this.cxt.replaceStmt(stmt, newStmt as ApplyPredicate, op);
-=======
-          console.log("WE ARE TYPE CHANGING");
-          console.log("starting statement", stmt);
-          const allIDs = this.cxt.getIDValues();
-          const newStmt = changeType(stmt, this.env, allIDs);
-          console.log("new statement", newStmt);
+          // console.log("new statement", newStmt);
           // if new statement has output of different type, then cascade delete, otherwise just simple delete.
           if (
             newStmt.tag === "Bind" &&
@@ -478,7 +471,6 @@
             }
             this.cxt.appendStmt(newStmt as SubStmt);
             //add statement
->>>>>>> 5de42f57
           }
           break;
         }
