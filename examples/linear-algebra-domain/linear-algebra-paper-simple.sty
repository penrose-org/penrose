const { -- 0
  scalar perpLen = 20.0
  -- For unit mark
  scalar markerPadding = 15.0
  scalar barSize = 5.0
  scalar vectorSpaceSize = 350.0
  scalar repelWeight = 0.7
  scalar arrowheadSize = 0.7
  scalar lineThickness = 1.
  int intForTesting = 1
  bool boolForTesting = true
}

C { -- 1
    -- black = #000000
    color black = rgba(0.,0.,0.,1.)
    white = rgba(1., 1., 1., 1.)
    lightBlue = rgba(1e-1, 0.1, 0.9, 1.0)
    darkBlue = rgba(lightBlue.r / 2., lightBlue.g / 2., lightBlue.b / 2., 0.5)
    darkGray = rgba(0.4, 0.4, 0.4, 1.)
    gray = rgba(0.6, 0.6, 0.6, 1.)
    green = rgba(0., 0.8, 0., 1.)
    -- blue = #0000ff
    none = rgba(0., 0., 0., 0.)
}

-- Just some weird definitions to test parser. Not used in rest of program
testing { -- 2
  -- COMBAK: Test that plugins still run
  -- pluginVar = "ddg"["a"]["length"]
        x = { 1, {2, 3} }
        y = [-2., const.perpLen, const.markerPadding + 3]
        a = (-1.0, ?)
        a1 = (-1.0, 2.) + (1e5, 2.0)
        m = (a, (-1., 2.))
        v = (a + (2., 900.))  / (4.0 + 3.)
        -- z = Colors.black.g
        asum = a[1] + a[0]
        c = 0
        b = 1
        msum = m[1][0] + m[c][b]
        nv = -v
        t1 = x[1][b]

        -- test parser access of matrix
        -- test0 = f(0)[1]
        -- test1 = makeMatrix((1, 0.0, 5.0), (-1, -9., -4.))[2][0]
        -- test2 = (makeVector(-1, 3.0) + (3.4, 2.1))[0]
}

<<<<<<< HEAD
forall VectorSpace U { -- 3
=======
forall Vector u; VectorSpace U
where In(u,U) {
  u.text = Text {
    -- center : (?, ?) -- This should be done automatically
    string : u.label
    color : u.arrow.color
    w: 30.0
    h: 30.0
  }

  u.arrow = Arrow {
    start : U.origin
    end : (?, ?)
    thickness : 3.0
    color : C.lightBlue
    arrowheadSize : const.arrowheadSize
  }

  u.vector = u.arrow.end - u.arrow.start -- Vector sugar for subtraction

  ensure contains(U.background, u.arrow)
  ensure contains(U.background, u.text)
  ensure atDist(u.arrow, u.text, 15.0)
  ensure minSize(u.arrow)

  u.text above U.xAxis
  u.text above U.yAxis
  U.background below u.text
  U.background below u.arrow
}

forall VectorSpace U {
>>>>>>> f56d55f5
    scalar axisSize = const.vectorSpaceSize / 2.0 -- This should get promoted to float
    vec2 U.origin = (0., 0.)
    vec2 o = U.origin
    U.axisColor = C.gray

    shape U.background = Square {
        center : U.origin
        w: const.vectorSpaceSize
        h: const.vectorSpaceSize
        color : C.none
        strokeColor : C.none
        -- strokeWidth : 2.0
    }

    shape U.xAxis = Line {
        start : (o[0] - axisSize, o[1]) -- TODO This gets mis-parsed as a matrix access
        end : (o[0] + axisSize, o[1])
        thickness : const.lineThickness
        style : "solid"
        color : U.axisColor
        leftArrowhead: true
        rightArrowhead: true
        arrowheadSize : const.arrowheadSize * 2.
    }

    U.yAxis = Line {
           start : (o[0], o[1] - axisSize)
             end : (o[0], o[1] + axisSize)
       thickness : const.lineThickness
           style : "solid"
           color : U.axisColor
           leftArrowhead: true
           rightArrowhead: true
        arrowheadSize : const.arrowheadSize * 2.
    }

    U.text = Text {
        string : U.label
        center : (U.origin[0] - axisSize, U.origin[1] + axisSize)
        color : U.axisColor
    }
}

<<<<<<< HEAD
forall Vector u; VectorSpace U -- 4
where In(u,U) {
  u.text = Text {
    -- center : (?, ?) -- This should be done automatically
    string : u.label
    color : u.arrow.color
  }

  u.arrow = Arrow {
    start : U.origin
    end : (?, ?)
    thickness : 3.0
    color : C.lightBlue
    arrowheadSize : const.arrowheadSize
  }
=======
>>>>>>> f56d55f5


forall Vector u; Vector v
with VectorSpace U
where Dependent(u, v); In(u, U); In(v, U) {
    -- determinant should be zero if linearly dependent
    encourage equal(u.vector[0] * v.vector[1] - u.vector[1] * v.vector[0], 0.0) 
}

forall Vector u; Vector v
with VectorSpace U
where Independent(u, v); In(u, U); In(v, U) {
    encourage equal(u.vector[0] * v.vector[1] - u.vector[1] * v.vector[0], 15.0) 
}

forall Vector u; Vector v -- 5
with VectorSpace U
where Orthogonal(u, v); In(u, U); In(v, U) {
      startR = u.arrow.start -- TODO: Do we want destructuring syntax like vec2[] [startR, endR] = [u.arrow.start, u.arrow.end]
      endR = u.arrow.end
      startL = v.arrow.start
      endL = v.arrow.end
      dirR = unit(endR - startR)  -- Syntax sugar for vectors (better in Style because JS doesn't allow it!)
      dirL = unit(endL - startL)
      ptL = startR + const.perpLen * dirL
      ptR = startR + const.perpLen * dirR
      ptLR = ptL + const.perpLen * dirR
      pts = [startR, ptL, ptLR, ptR]

      -- toPath = functions.pathFromPoints -- COMBAK: Add ability to alias function names

      -- Draw perpendicular mark -- NOTE: local shapes should still be drawn
      perpMark = Path {
           pathData : pathFromPoints("closed", pts)
           strokeWidth : 2.0
           color : C.black
           fill : C.white
      }

      -- Make sure vectors are orthogonal (use ensure?)
      encourage equal(dot(u.vector, v.vector), 0.0) -- NOTE: Have to import Penrose fns

-- COMBAK: Test parsing the expressions that involve local vars 
      layer v.arrow above perpMark
      layer u.arrow above perpMark
}

forall Vector v -- 6
with VectorSpace U; Vector w
where In(v, U); Unit(v); Orthogonal(v, w) {
      -- Usually, the unit vector shouldn't need to know about orthogonal vectors
      -- but we need to position the unit mark so it doesn't overlap with the "inside" of the two vectors

      strokeWidth = 2.0
      padding = 15.0 -- COMBAK: What is this?
      -- toPath = functions.pathFromPoints -- COMBAK

      -- The start and end of the body of the unit marker line
      -- NOTE: We need to have lists of vectors
      dir = unit(w.arrow.end - w.arrow.start)
      normal = -dir
      markStart = v.arrow.start + padding * normal
      markEnd = v.arrow.end + padding * normal
      v.markerLine = [markStart, markEnd]

      v.unitMarkerLine = Path {
          pathData : pathFromPoints("open", v.markerLine)
          strokeWidth : strokeWidth
          color : C.black
          fill : C.none
      }

      -- Could use normal instead, just doing this to demonstrate how to use matrices
      mat2x2 rot90CW = ((0., 1.), (-1., 0.))
      vec2 markNormal = mul(rot90CW, unit(v.arrow.end - v.arrow.start)) -- TODO: Do we want syntactic sugar for matrix-vector multiplication? Or a better name?
      scalar c = const.barSize
      vec2 halfvec = c * markNormal

      v.unitMarkerEnd1 = Path {
          pathData : pathFromPoints("open", [markStart - halfvec, markStart + halfvec]) -- TODO: Can we infer this type if it's written anonymously?
          strokeWidth : strokeWidth
          color : C.black
          fill : C.none
      }

      v.unitMarkerEnd2 = Path {
          pathData : pathFromPoints("open", [markEnd - halfvec, markEnd + halfvec])
          strokeWidth : strokeWidth
          color : C.black
          fill : C.none
      }

      vec2 midpointLoc = (v.markerLine[0] + v.markerLine[1]) / 2.
      vec2 labelPos = midpointLoc + const.markerPadding * normal

      v.unitMarkerText = Text {
          string : "1"
          center : labelPos
          color : C.black
      }

      layer v.unitMarkerLine above U.xAxis
      layer v.unitMarkerLine above U.yAxis
}

<<<<<<< HEAD
forall Vector `x2` { -- 7
       override `x2`.arrow.color = C.green
=======
forall Vector `v` {
       override `v`.arrow.color = C.green
>>>>>>> f56d55f5
}<|MERGE_RESOLUTION|>--- conflicted
+++ resolved
@@ -48,42 +48,7 @@
         -- test2 = (makeVector(-1, 3.0) + (3.4, 2.1))[0]
 }
 
-<<<<<<< HEAD
 forall VectorSpace U { -- 3
-=======
-forall Vector u; VectorSpace U
-where In(u,U) {
-  u.text = Text {
-    -- center : (?, ?) -- This should be done automatically
-    string : u.label
-    color : u.arrow.color
-    w: 30.0
-    h: 30.0
-  }
-
-  u.arrow = Arrow {
-    start : U.origin
-    end : (?, ?)
-    thickness : 3.0
-    color : C.lightBlue
-    arrowheadSize : const.arrowheadSize
-  }
-
-  u.vector = u.arrow.end - u.arrow.start -- Vector sugar for subtraction
-
-  ensure contains(U.background, u.arrow)
-  ensure contains(U.background, u.text)
-  ensure atDist(u.arrow, u.text, 15.0)
-  ensure minSize(u.arrow)
-
-  u.text above U.xAxis
-  u.text above U.yAxis
-  U.background below u.text
-  U.background below u.arrow
-}
-
-forall VectorSpace U {
->>>>>>> f56d55f5
     scalar axisSize = const.vectorSpaceSize / 2.0 -- This should get promoted to float
     vec2 U.origin = (0., 0.)
     vec2 o = U.origin
@@ -91,8 +56,7 @@
 
     shape U.background = Square {
         center : U.origin
-        w: const.vectorSpaceSize
-        h: const.vectorSpaceSize
+        side : const.vectorSpaceSize
         color : C.none
         strokeColor : C.none
         -- strokeWidth : 2.0
@@ -127,7 +91,6 @@
     }
 }
 
-<<<<<<< HEAD
 forall Vector u; VectorSpace U -- 4
 where In(u,U) {
   u.text = Text {
@@ -143,21 +106,16 @@
     color : C.lightBlue
     arrowheadSize : const.arrowheadSize
   }
-=======
->>>>>>> f56d55f5
-
-
-forall Vector u; Vector v
-with VectorSpace U
-where Dependent(u, v); In(u, U); In(v, U) {
-    -- determinant should be zero if linearly dependent
-    encourage equal(u.vector[0] * v.vector[1] - u.vector[1] * v.vector[0], 0.0) 
-}
-
-forall Vector u; Vector v
-with VectorSpace U
-where Independent(u, v); In(u, U); In(v, U) {
-    encourage equal(u.vector[0] * v.vector[1] - u.vector[1] * v.vector[0], 15.0) 
+
+   u.vector = u.arrow.end - u.arrow.start -- Vector sugar for subtraction
+
+   ensure contains(U.background, u.arrow)
+   ensure contains(U.background, u.text)
+   ensure atDist(u.arrow, u.text, 15.0)
+   ensure minSize(u.arrow)
+
+  layer u.text above U.xAxis
+  layer u.text above U.yAxis
 }
 
 forall Vector u; Vector v -- 5
@@ -167,8 +125,8 @@
       endR = u.arrow.end
       startL = v.arrow.start
       endL = v.arrow.end
-      dirR = unit(endR - startR)  -- Syntax sugar for vectors (better in Style because JS doesn't allow it!)
-      dirL = unit(endL - startL)
+      dirR = normalize(endR - startR)  -- Syntax sugar for vectors (better in Style because JS doesn't allow it!)
+      dirL = normalize(endL - startL)
       ptL = startR + const.perpLen * dirL
       ptR = startR + const.perpLen * dirR
       ptLR = ptL + const.perpLen * dirR
@@ -185,6 +143,7 @@
       }
 
       -- Make sure vectors are orthogonal (use ensure?)
+      -- eq = functions.equal
       encourage equal(dot(u.vector, v.vector), 0.0) -- NOTE: Have to import Penrose fns
 
 -- COMBAK: Test parsing the expressions that involve local vars 
@@ -204,7 +163,7 @@
 
       -- The start and end of the body of the unit marker line
       -- NOTE: We need to have lists of vectors
-      dir = unit(w.arrow.end - w.arrow.start)
+      dir = normalize(w.arrow.end - w.arrow.start)
       normal = -dir
       markStart = v.arrow.start + padding * normal
       markEnd = v.arrow.end + padding * normal
@@ -219,7 +178,7 @@
 
       -- Could use normal instead, just doing this to demonstrate how to use matrices
       mat2x2 rot90CW = ((0., 1.), (-1., 0.))
-      vec2 markNormal = mul(rot90CW, unit(v.arrow.end - v.arrow.start)) -- TODO: Do we want syntactic sugar for matrix-vector multiplication? Or a better name?
+      vec2 markNormal = mul(rot90CW, normalize(v.arrow.end - v.arrow.start)) -- TODO: Do we want syntactic sugar for matrix-vector multiplication? Or a better name?
       scalar c = const.barSize
       vec2 halfvec = c * markNormal
 
@@ -250,11 +209,6 @@
       layer v.unitMarkerLine above U.yAxis
 }
 
-<<<<<<< HEAD
 forall Vector `x2` { -- 7
        override `x2`.arrow.color = C.green
-=======
-forall Vector `v` {
-       override `v`.arrow.color = C.green
->>>>>>> f56d55f5
 }