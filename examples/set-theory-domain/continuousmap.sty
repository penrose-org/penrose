Const {
  Const.strokeWidth = 1.5
  Const.padding = 20.0
}

Colors {
  Colors.black = rgba(0.0, 0.0, 0.0, 1.0)
  Colors.lightBlue = rgba(0.1, 0.1, 0.9, 0.2)
  Colors.lightYellow = rgba(0.95, 0.96, 0.92, 0.5)
}

Set x {
    x.shape = Circle {
        color : Colors.lightBlue
        strokeColor : Colors.black
        strokeStyle : "solid"
        strokeWidth : 1.0
        rotation : 0.0
    }

    x.text    = Text {
      string : x.label
      rotation : 0.0
    }

    x.labelFn = ensure contains(x.shape, x.text)
    x.shape below x.text
}

-- Selector ordering matters!
Set x; Set y
where IsSubset(x, y) {
  ensure contains(y.shape, x.shape, 10.0)
  -- y.sizeFn    = ensure smallerThan(x.shape, y.shape)
  y.outsideFn = ensure outsideOf(y.text, x.shape, 1.0)
  x.shape above y.shape
}

Map f
where From(f, X, Y); IsSubset(X, R1); IsSubset(Y, R2)
with Set X; Set Y; Set R1; Set R2 {
  f.padding = 20.0

    f.shape = Arrow {
      start : (R1.shape.center[0] + R1.shape.side / 2.0 + f.padding, R1.shape.center[1])
      end : (R2.shape.center[0] - R2.shape.side / 2.0 - f.padding, R2.shape.center[1])
      thickness : 2.0
      color : Colors.black
        -- style : "curved"
    }

    f.text     = Text {
      -- Doesn't seem to work after the first resample. Is the server updating f.text.h on resample?
      -- x : (f.shape.startX + f.shape.endX) / 2.0
      -- y : (f.shape.startY + f.shape.endY) / 2.0 + 1.1 * f.text.h
      string : f.label
      rotation : 0.0
    }

    encourage centerLabel(f.shape, f.text, 5.0)

    -- Unused?
    -- f.centerFn = encourage centerArrow(f.shape, R1.shape, R2.shape)
}

Set `U` {
    override `U`.shape.strokeStyle = "dashed"
    override `U`.shape.strokeWidth = Const.strokeWidth
}

Set `V` {
    override `V`.shape.strokeStyle = "dashed"
    override `V`.shape.strokeWidth = Const.strokeWidth
}

-- TODO: use subtyping for reals?
Set `Rn` {
    override `Rn`.shape = Square {
      -- Works but is slow
      -- x : -100.0
      -- y = 0.0
      color : Colors.lightYellow
      rotation : 0.0
      strokeWidth : Const.strokeWidth
      strokeColor : Colors.black
    }

    override `Rn`.text.center = (`Rn`.shape.center[0] + `Rn`.shape.side / 2.0 - Const.padding, `Rn`.shape.center[1] + `Rn`.shape.side / 2.0 - Const.padding)

    delete `Rn`.labelFn
    delete `Rn`.outsideFn

    ensure minSize(`Rn`.shape)
    ensure maxSize(`Rn`.shape)
}

Set `Rm`
with Set `Rn` {
    -- TODO: factor this block out
    override `Rm`.shape = Square {
        color : Colors.lightYellow
        center : (`Rn`.shape.center[0] + 400.0, `Rn`.shape.center[1])
        side  : `Rn`.shape.side
        rotation : 0.0
        strokeWidth : 1.0
        strokeColor : Colors.black
    }

<<<<<<< HEAD
    -- COMBAK: Will this work if the property hasn't been set?
    -- COMBAK: This doesn't parse with overrides or without them?
    -- override `Rm`.text.center[0] = `Rm`.shape.center[0] + `Rm`.shape.side / 2.0 - Const.padding
    -- override `Rm`.text.center[1] = `Rm`.shape.center[1] + `Rm`.shape.side / 2.0 - Const.padding
    `Rm`.text.center = (`Rm`.shape.center[0] + `Rm`.shape.side / 2.0 - Const.padding, `Rm`.shape.center[1] + `Rm`.shape.side / 2.0 - Const.padding)
=======
     override `Rm`.text.center = (`Rm`.shape.center[0] + `Rm`.shape.side / 2.0 - Const.padding, `Rm`.shape.center[1] + `Rm`.shape.side / 2.0 - Const.padding)
>>>>>>> 100c9c84

    delete `Rm`.labelFn
    delete `Rm`.outsideFn

    -- This doesn't seem to work
    --    `Rm`.posFn = encourage topRightOf(`Rm`.text, `Rm`.shape)

    ensure minSize(`Rm`.shape)
    ensure maxSize(`Rm`.shape)
}<|MERGE_RESOLUTION|>--- conflicted
+++ resolved
@@ -106,15 +106,7 @@
         strokeColor : Colors.black
     }
 
-<<<<<<< HEAD
-    -- COMBAK: Will this work if the property hasn't been set?
-    -- COMBAK: This doesn't parse with overrides or without them?
-    -- override `Rm`.text.center[0] = `Rm`.shape.center[0] + `Rm`.shape.side / 2.0 - Const.padding
-    -- override `Rm`.text.center[1] = `Rm`.shape.center[1] + `Rm`.shape.side / 2.0 - Const.padding
-    `Rm`.text.center = (`Rm`.shape.center[0] + `Rm`.shape.side / 2.0 - Const.padding, `Rm`.shape.center[1] + `Rm`.shape.side / 2.0 - Const.padding)
-=======
      override `Rm`.text.center = (`Rm`.shape.center[0] + `Rm`.shape.side / 2.0 - Const.padding, `Rm`.shape.center[1] + `Rm`.shape.side / 2.0 - Const.padding)
->>>>>>> 100c9c84
 
     delete `Rm`.labelFn
     delete `Rm`.outsideFn
