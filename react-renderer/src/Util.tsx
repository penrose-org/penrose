import * as React from "react";

declare const MathJax: any;
import memoize from "fast-memoize";

export const arrowheads = {
  "arrowhead-1": {
<<<<<<< HEAD
    width: 12,
    height: 12,
    viewbox: "0 0 12 12",
    refX: "8",
    refY: "6", // HACK: to avoid paths from bleeding through the arrowhead
    path: "M2,2 A30,30,0,0,0,10,6 A30,30,0,0,0,2,10 L4.5,6 z"
  },
  "arrowhead-2": {
    width: 18.95,
    height: 8.12,
    viewbox: "0 0 18.95 8.12",
    refX: "9.475",
    refY: "4.06",
    path: "M9.95 4.06 0 8.12 2.35 4.06 0 0 9.95 4.06z"
=======
    width: 8,
    height: 8,
    viewbox: "0 0 8 8",
    refX: "4",
    refY: "4", // HACK: to avoid paths from bleeding through the arrowhead
    path: "M0,0 A30,30,0,0,0,8,4 A30,30,0,0,0,0,8 L2.5,4 z"
  },
  "arrowhead-2": {
    width: 9.95,
    height: 8.12,
    viewbox: "0 0 9.95 8.12",
    refX: "2.36", // HACK: to avoid paths from bleeding through the arrowhead
    refY: "4.06",
    path: "M9.95 4.06 0 8.12 2.36 4.06 0 0 9.95 4.06z"
>>>>>>> 8e1f1b03
  }
};

export const Shadow = (props: { id: string }) => {
  return (
    <filter id={props.id} x="0" y="0" width="200%" height="200%">
      <feOffset result="offOut" in="SourceAlpha" dx="5" dy="5" />
      <feGaussianBlur result="blurOut" in="offOut" stdDeviation="4" />
      <feBlend in="SourceGraphic" in2="blurOut" mode="normal" />
      <feComponentTransfer>
        <feFuncA type="linear" slope="0.5" />
      </feComponentTransfer>
      <feMerge>
        <feMergeNode />
        <feMergeNode in="SourceGraphic" />
      </feMerge>
    </filter>
  );
};

export const Arrowhead = (props: {
  id: string;
  color: string;
  opacity: number;
  style: string;
  size: number;
}) => {
  const { size, style } = props;
  const arrow = arrowheads[style];
  return (
    <marker
      id={props.id}
      markerUnits="strokeWidth"
      markerWidth={arrow.width * size}
      markerHeight={arrow.height * size}
      viewBox={arrow.viewbox}
      refX={arrow.refX}
      refY={arrow.refY}
      orient="auto-start-reverse"
    >
      <path d={arrow.path} fill={props.color} fillOpacity={props.opacity} />
    </marker>
  );
};

export const toScreen = (
  [x, y]: [number, number],
  canvasSize: [number, number]
) => {
  const [width, height] = canvasSize;
  return [width / 2 + x, height / 2 - y];
};

export const penroseToSVG = (canvasSize: [number, number]) => {
  const [width, height] = canvasSize;
  const flipYStr = "matrix(1 0 0 -1 0 0)";
  const translateStr = "translate(" + width / 2 + ", " + height / 2 + ")";
  // Flip Y direction, then translate shape to origin mid-canvas
  return [translateStr, flipYStr].join(" ");
};

export const penroseTransformStr = (tf: any) => {
  // console.log("shape transformation", tf);
  const transformList = [
    tf.xScale,
    tf.ySkew,
    tf.xSkew,
    tf.yScale,
    tf.dx,
    tf.dy
  ];
  const penroseTransform = "matrix(" + transformList.join(" ") + ")";
  return penroseTransform;
};

export const svgTransformString = (tf: any, canvasSize: [number, number]) => {
  // https://developer.mozilla.org/en-US/docs/Web/SVG/Attribute/transform
  // `tf` is `shape.transformation.contents`, an HMatrix from the backend
  // It is the *full* transform, incl. default transform
  // Do Penrose transform, then SVG
  const transformStr = [penroseToSVG(canvasSize), penroseTransformStr(tf)].join(
    " "
  );
  // console.log("transformStr", transformStr);
  return transformStr;
};

export const toPointListString = memoize(
  // Why memoize?
  (ptList: any[], canvasSize: [number, number]) =>
    ptList
      .map((coords: [number, number]) => {
        const pt = coords;
        return pt[0].toString() + " " + pt[1].toString();
      })
      .join(" ")
);

export const toHex = (rgba: [number, number, number, number]) => {
  return rgba.slice(0, 3).reduce((prev, cur) => {
    const hex = Math.round(255 * cur).toString(16);
    const padded = hex.length === 1 ? "0" + hex : hex;
    return prev + padded;
  }, "#");
};

export const getAngle = (x1: number, y1: number, x2: number, y2: number) => {
  const x = x1 - x2;
  const y = y1 - y2;
  if (!x && !y) {
    return 0;
  }
  return (180 + (Math.atan2(-y, -x) * 180) / Math.PI + 360) % 360;
};

export const getLen = (x1: number, y1: number, x2: number, y2: number) => {
  return Math.sqrt((x1 - x2) * (x1 - x2) + (y1 - y2) * (y1 - y2));
};

export function svgBBox(svgEl: SVGSVGElement) {
  const tempDiv = document.createElement("div");
  tempDiv.setAttribute(
    "style",
    "position:absolute; visibility:hidden; width:0; height:0"
  );
  document.body.appendChild(tempDiv);
  const tempSvg = document.createElementNS("http://www.w3.org/2000/svg", "svg");
  const tempG = document.createElementNS("http://www.w3.org/2000/svg", "g");
  tempSvg.appendChild(tempG);
  tempDiv.appendChild(tempSvg);
  const tempEl = svgEl.cloneNode(true) as SVGSVGElement;
  tempG.appendChild(tempEl);
  const bb = tempG.getBBox();
  document.body.removeChild(tempDiv);
  return bb;
}

const tex2svg = memoize(
  async (contents: string, name: string, fontSize: string): Promise<any> =>
    new Promise(resolve => {
      const wrapper = document.createElement("div");
      // HACK: Style compiler decides to give empty labels if not specified
      if (contents !== "") {
        wrapper.innerHTML = "$" + contents + "$";
        MathJax.Hub.Queue(["Typeset", MathJax.Hub, wrapper]);
        MathJax.Hub.Queue(() => {
          const output = wrapper.getElementsByTagName("svg")[0];
          output.setAttribute("xmlns", "http://www.w3.org/2000/svg");
          output.setAttribute("style", `font-size: ${fontSize}`);
          // TODO: need to check whether MathJax returns a non-null response
          // NOTE: This is where you can directly control the width/height of the LaTeX
          const { width, height } = svgBBox(output);

          // TODO: These seem to be extraneous. Remove?
          // output.setAttribute("width", width.toString());
          // output.setAttribute("height", height.toString());
          const body = output;
          resolve({ body, width, height });
        });
      } else {
        resolve({ output: undefined, width: 0, height: 0 });
      }
      wrapper.remove();
    })
);

export const collectLabels = async (allShapes: any[]) => {
  MathJax.Hub.Config({
    skipStartupTypeset: true,
    extensions: ["tex2jax.js", "TeX/AMSmath.js"],
    jax: ["input/TeX", "output/SVG"],
    // https://docs.mathjax.org/en/v2.7-latest/options/output-processors/SVG.html
    SVG: {
      // font: "Gyre-Pagella", // TODO: This doesn't seem to work
      matchFontHeight: false,
      useGlobalCache: false, // Needed for SVG inline export
      useFontCache: false // further reduces the reuse of paths
    },
    tex2jax: {
      inlineMath: [["$", "$"], ["\\(", "\\)"]],
      processEscapes: true
    }
  });
  return Promise.all(
    allShapes.map(async ([type, obj]: [string, any]) => {
      if (type === "Text" || type === "TextTransform") {
        const { body, width, height } = await tex2svg(
          obj.string.contents,
          obj.name.contents,
          obj.fontSize.contents
        );
        // Instead of directly overwriting the properties, cache them temporarily and let `propogateUpdate` decide what to do
        const obj2 = { ...obj };
        obj2.w.updated = width;
        obj2.h.updated = height;
        // console.log(body, obj2);
        // Add omit: true flag so it doesn't get sent to the server
        obj2.rendered = { contents: body, omit: true };
        return [type, obj2];
      } else {
        return [type, obj];
      }
    })
  );
};

export const loadImageElement = memoize(
  async (url: string): Promise<any> =>
    new Promise((resolve, reject) => {
      const img = new Image();
      img.onload = () => resolve(img);
      img.onerror = reject;
      img.src = url;
    })
);

// Load images asynchronously so we can send the dimensions to the backend and use it in the frontend

export const loadImages = async (allShapes: any[]) => {
  return Promise.all(
    allShapes.map(async ([type, obj]: [string, any]) => {
      if (type === "ImageTransform") {
        const path = obj.path.contents;
        const fullPath = process.env.PUBLIC_URL + path;
        const loadedImage = await loadImageElement(fullPath);
        const obj2 = { ...obj };

        obj2.initWidth.contents = loadedImage.naturalWidth;
        obj2.initHeight.contents = loadedImage.naturalHeight;
        // We discard the loaded image <img> in favor of making an <image> inline in the image GPI file
        // obj2.rendered = { contents: loadedImage, omit: true };

        return [type, obj2];
      } else {
        return [type, obj];
      }
    })
  );
};<|MERGE_RESOLUTION|>--- conflicted
+++ resolved
@@ -5,22 +5,6 @@
 
 export const arrowheads = {
   "arrowhead-1": {
-<<<<<<< HEAD
-    width: 12,
-    height: 12,
-    viewbox: "0 0 12 12",
-    refX: "8",
-    refY: "6", // HACK: to avoid paths from bleeding through the arrowhead
-    path: "M2,2 A30,30,0,0,0,10,6 A30,30,0,0,0,2,10 L4.5,6 z"
-  },
-  "arrowhead-2": {
-    width: 18.95,
-    height: 8.12,
-    viewbox: "0 0 18.95 8.12",
-    refX: "9.475",
-    refY: "4.06",
-    path: "M9.95 4.06 0 8.12 2.35 4.06 0 0 9.95 4.06z"
-=======
     width: 8,
     height: 8,
     viewbox: "0 0 8 8",
@@ -35,7 +19,6 @@
     refX: "2.36", // HACK: to avoid paths from bleeding through the arrowhead
     refY: "4.06",
     path: "M9.95 4.06 0 8.12 2.36 4.06 0 0 9.95 4.06z"
->>>>>>> 8e1f1b03
   }
 };
 
