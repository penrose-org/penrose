--- conflicted
+++ resolved
@@ -18,15 +18,12 @@
     "no-var-requires": false,
     "array-type": false,
     "one-variable-per-declaration": false,
-<<<<<<< HEAD
     "variable-name": {
         "options": [
             "allow-snake-case",
             "allow-pascal-case"
          ]
-    }
-=======
+    },
     "member-ordering": false
->>>>>>> 647ed05d
   }
 }