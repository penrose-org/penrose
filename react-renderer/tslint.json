{
  "extends": ["tslint:recommended", "tslint-react", "tslint-config-prettier"],
  "linterOptions": {
    "exclude": [
      "config/**/*.js",
      "node_modules/**/*.ts",
      "coverage/lcov-report/*.js"
    ]
  },
  "rules": {
    "no-console": false,
    "jsx-no-lambda": false,
    "object-literal-sort-keys": false,
    "ordered-imports": false,
<<<<<<< HEAD
    "no-var-requires": false
=======
    "array-type": false
>>>>>>> 3f077d9a
  }
}<|MERGE_RESOLUTION|>--- conflicted
+++ resolved
@@ -12,10 +12,7 @@
     "jsx-no-lambda": false,
     "object-literal-sort-keys": false,
     "ordered-imports": false,
-<<<<<<< HEAD
     "no-var-requires": false
-=======
     "array-type": false
->>>>>>> 3f077d9a
   }
 }