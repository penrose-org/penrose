--- conflicted
+++ resolved
@@ -6,14 +6,11 @@
   "types": "build/dist/types.js",
   "private": true,
   "dependencies": {
-<<<<<<< HEAD
     "@tensorflow/tfjs": "^1.7.3",
     "@tensorflow/tfjs-node": "^1.7.3",
     "@types/seedrandom": "^2.4.28",
-=======
     "@reach/tabs": "^0.9.0",
     "console-feed": "^2.8.11",
->>>>>>> 517dfef9
     "debug": "^4.1.1",
     "fast-memoize": "^2.5.2",
     "lodash": "^4.17.15",
@@ -22,22 +19,15 @@
     "react": "^16.13.1",
     "react-dom": "^16.13.1",
     "react-fast-compare": "^2.0.4",
-<<<<<<< HEAD
     "react-scripts": "^3.4.1",
-    "react-scripts-ts": "^3.1.0",
     "seedrandom": "^3.0.5",
     "svg2pdf.js": "^1.5.0",
-    "tslib": "^1.11.1"
-=======
+    "tslib": "^1.11.1",
     "react-inspector": "^4.0.1",
-    "react-new-window": "^0.1.2",
-    "react-popout": "^1.0.2",
-    "react-popout-component": "^1.8.5",
     "react-scripts-ts": "^4.0.8",
     "react-split-pane": "^0.1.89",
     "react-styled-flexboxgrid": "^3.2.1",
     "styled-components": "^5.0.1"
->>>>>>> 517dfef9
   },
   "scripts": {
     "start": "react-scripts-ts start",
@@ -52,7 +42,6 @@
     "@types/enzyme": "^3.10.5",
     "@types/enzyme-adapter-react-16": "^1.0.6",
     "@types/jest": "^23.3.14",
-<<<<<<< HEAD
     "@types/lodash": "^4.14.149",
     "@types/node": "^10.17.21",
     "@types/react": "^16.9.32",
@@ -65,18 +54,6 @@
     "tslint": "^5.20.1",
     "typedoc": "^0.17.4",
     "typescript": "^3.8.3"
-=======
-    "@types/lodash": "^4.14.134",
-    "@types/node": "^10.14.8",
-    "@types/react": "^16.8.19",
-    "@types/react-dom": "^16.8.4",
-    "@types/react-inspector": "^4.0.0",
-    "@types/styled-components": "^5.0.1",
-    "prettier": "^1.16.4",
-    "tslib": "^1.11.1",
-    "tslint": "^5.17.0",
-    "typescript": "^3.5.1"
->>>>>>> 517dfef9
   },
   "browserslist": [
     ">0.2%",
